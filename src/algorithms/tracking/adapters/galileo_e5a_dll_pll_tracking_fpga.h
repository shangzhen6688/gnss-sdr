/*!
 * \file galileo_e5a_dll_pll_tracking_fpga.h
 * \brief Adapts a code DLL + carrier PLL
 *  tracking block to a TrackingInterface for Galileo E5a signals for the FPGA
<<<<<<< HEAD
 * \brief Adapts a PCPS acquisition block to an AcquisitionInterface for
 *  Galileo E5a data and pilot Signals for the FPGA
 * \author Marc Sales, 2014. marcsales92(at)gmail.com
 * \based on work from:
 *          <ul>
 *          <li> Marc Majoral, 2019. mmajoral(at)cttc.cat
 *          <li> Javier Arribas, 2011. jarribas(at)cttc.es
 *          <li> Luis Esteve, 2012. luis(at)epsilon-formacion.com
 *          </ul>
=======
 * \author Marc Majoral, 2019. mmajoral(at)cttc.cat
>>>>>>> b409f1c1
 *
 * -------------------------------------------------------------------------
 *
 * Copyright (C) 2010-2019  (see AUTHORS file for a list of contributors)
 *
 * GNSS-SDR is a software defined Global Navigation
 *          Satellite Systems receiver
 *
 * This file is part of GNSS-SDR.
 *
 * GNSS-SDR is free software: you can redistribute it and/or modify
 * it under the terms of the GNU General Public License as published by
 * the Free Software Foundation, either version 3 of the License, or
 * (at your option) any later version.
 *
 * GNSS-SDR is distributed in the hope that it will be useful,
 * but WITHOUT ANY WARRANTY; without even the implied warranty of
 * MERCHANTABILITY or FITNESS FOR A PARTICULAR PURPOSE.  See the
 * GNU General Public License for more details.
 *
 * You should have received a copy of the GNU General Public License
 * along with GNSS-SDR. If not, see <http://www.gnu.org/licenses/>.
 *
 * -------------------------------------------------------------------------
 */

#ifndef GNSS_SDR_GALILEO_E5A_DLL_PLL_TRACKING_FPGA_H_
#define GNSS_SDR_GALILEO_E5A_DLL_PLL_TRACKING_FPGA_H_

#include "dll_pll_veml_tracking_fpga.h"
#include "tracking_interface.h"
#include <gnuradio/runtime_types.h>  // for basic_block_sptr
#include <cstdint>                   // For uint32_t
#include <stddef.h>                  // for size_t
#include <string>

class Gnss_Synchro;
class ConfigurationInterface;

/*!
 * \brief This class implements a code DLL + carrier PLL tracking loop
 */
class GalileoE5aDllPllTrackingFpga : public TrackingInterface
{
public:
    GalileoE5aDllPllTrackingFpga(ConfigurationInterface* configuration,
        const std::string& role,
        unsigned int in_streams,
        unsigned int out_streams);

    virtual ~GalileoE5aDllPllTrackingFpga();

    inline std::string role() override
    {
        return role_;
    }

    //! Returns "Galileo_E5a_DLL_PLL_Tracking_Fpga"
    inline std::string implementation() override
    {
        return "Galileo_E5a_DLL_PLL_Tracking_Fpga";
    }

    inline size_t item_size() override
    {
        return sizeof(int);
    }

    void connect(gr::top_block_sptr top_block) override;
    void disconnect(gr::top_block_sptr top_block) override;
    gr::basic_block_sptr get_left_block() override;
    gr::basic_block_sptr get_right_block() override;

    /*!
     * \brief Set tracking channel unique ID
     */
    void set_channel(unsigned int channel) override;

    /*!
     * \brief Set acquisition/tracking common Gnss_Synchro object pointer
     * to efficiently exchange synchronization data between acquisition and tracking blocks
     */
    void set_gnss_synchro(Gnss_Synchro* p_gnss_synchro) override;

    void start_tracking() override;
    /*!
     * \brief Stop running tracking
     */
    void stop_tracking() override;

private:
    dll_pll_veml_tracking_fpga_sptr tracking_fpga_sc;
<<<<<<< HEAD
    size_t item_size_;
=======
>>>>>>> b409f1c1
    uint32_t channel_;
    std::string role_;
    uint32_t in_streams_;
    uint32_t out_streams_;

<<<<<<< HEAD

=======
>>>>>>> b409f1c1
    int32_t* d_ca_codes;
    int32_t* d_data_codes;
    bool d_track_pilot;
};

#endif /* GNSS_SDR_GALILEO_E5A_DLL_PLL_TRACKING_FPGA_H_ */<|MERGE_RESOLUTION|>--- conflicted
+++ resolved
@@ -2,19 +2,7 @@
  * \file galileo_e5a_dll_pll_tracking_fpga.h
  * \brief Adapts a code DLL + carrier PLL
  *  tracking block to a TrackingInterface for Galileo E5a signals for the FPGA
-<<<<<<< HEAD
- * \brief Adapts a PCPS acquisition block to an AcquisitionInterface for
- *  Galileo E5a data and pilot Signals for the FPGA
- * \author Marc Sales, 2014. marcsales92(at)gmail.com
- * \based on work from:
- *          <ul>
- *          <li> Marc Majoral, 2019. mmajoral(at)cttc.cat
- *          <li> Javier Arribas, 2011. jarribas(at)cttc.es
- *          <li> Luis Esteve, 2012. luis(at)epsilon-formacion.com
- *          </ul>
-=======
  * \author Marc Majoral, 2019. mmajoral(at)cttc.cat
->>>>>>> b409f1c1
  *
  * -------------------------------------------------------------------------
  *
@@ -107,19 +95,11 @@
 
 private:
     dll_pll_veml_tracking_fpga_sptr tracking_fpga_sc;
-<<<<<<< HEAD
-    size_t item_size_;
-=======
->>>>>>> b409f1c1
     uint32_t channel_;
     std::string role_;
     uint32_t in_streams_;
     uint32_t out_streams_;
 
-<<<<<<< HEAD
-
-=======
->>>>>>> b409f1c1
     int32_t* d_ca_codes;
     int32_t* d_data_codes;
     bool d_track_pilot;
