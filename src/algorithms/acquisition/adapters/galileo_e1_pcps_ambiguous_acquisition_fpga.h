/*!
 * \file galileo_e1_pcps_ambiguous_acquisition_fpga.h
 * \brief Adapts a PCPS acquisition block to an AcquisitionInterface for
<<<<<<< HEAD
 *  Galileo E1 Signals
 * \author Marc Majoral, 2019. mmajoral(at)cttc.es
 * \author Luis Esteve, 2012. luis(at)epsilon-formacion.com
=======
 *  Galileo E1 Signals for the FPGA
 * \author Marc Majoral, 2019. mmajoral(at)cttc.es
>>>>>>> b409f1c1
 *
 * -------------------------------------------------------------------------
 *
 * Copyright (C) 2010-2019  (see AUTHORS file for a list of contributors)
 *
 * GNSS-SDR is a software defined Global Navigation
 *          Satellite Systems receiver
 *
 * This file is part of GNSS-SDR.
 *
 * GNSS-SDR is free software: you can redistribute it and/or modify
 * it under the terms of the GNU General Public License as published by
 * the Free Software Foundation, either version 3 of the License, or
 * (at your option) any later version.
 *
 * GNSS-SDR is distributed in the hope that it will be useful,
 * but WITHOUT ANY WARRANTY; without even the implied warranty of
 * MERCHANTABILITY or FITNESS FOR A PARTICULAR PURPOSE.  See the
 * GNU General Public License for more details.
 *
 * You should have received a copy of the GNU General Public License
 * along with GNSS-SDR. If not, see <http://www.gnu.org/licenses/>.
 *
 * -------------------------------------------------------------------------
 */

#ifndef GNSS_SDR_GALILEO_E1_PCPS_AMBIGUOUS_ACQUISITION_FPGA_H_
#define GNSS_SDR_GALILEO_E1_PCPS_AMBIGUOUS_ACQUISITION_FPGA_H_

#include "acquisition_interface.h"
#include "complex_byte_to_float_x2.h"
#include "pcps_acquisition_fpga.h"
#include <gnuradio/blocks/float_to_complex.h>
#include <gnuradio/blocks/stream_to_vector.h>
#include <gnuradio/runtime_types.h>  // for basic_block_sptr, top_block_sptr
#include <volk/volk_complex.h>       // for lv_16sc_t
#include <cstddef>                   // for size_t
#include <string>

class Gnss_Synchro;
class ConfigurationInterface;

/*!
 * \brief This class adapts a PCPS acquisition block off-loaded on an FPGA
 * to an AcquisitionInterface for Galileo E1 Signals
 */
class GalileoE1PcpsAmbiguousAcquisitionFpga : public AcquisitionInterface
{
public:
    GalileoE1PcpsAmbiguousAcquisitionFpga(ConfigurationInterface* configuration,
        const std::string& role,
        unsigned int in_streams,
        unsigned int out_streams);

    virtual ~GalileoE1PcpsAmbiguousAcquisitionFpga();

    inline std::string role() override
    {
        return role_;
    }

    /*!
     * \brief Returns "Galileo_E1_PCPS_Ambiguous_Acquisition_Fpga"
     */
    inline std::string implementation() override
    {
        return "Galileo_E1_PCPS_Ambiguous_Acquisition_Fpga";
    }

    size_t item_size() override
    {
        size_t item_size = sizeof(lv_16sc_t);
        return item_size;
    }

    void connect(gr::top_block_sptr top_block) override;
    void disconnect(gr::top_block_sptr top_block) override;
    gr::basic_block_sptr get_left_block() override;
    gr::basic_block_sptr get_right_block() override;

    /*!
     * \brief Set acquisition/tracking common Gnss_Synchro object pointer
     * to efficiently exchange synchronization data between acquisition and
     * tracking blocks
     */
    void set_gnss_synchro(Gnss_Synchro* p_gnss_synchro) override;

    /*!
     * \brief Set acquisition channel unique ID
     */
    void set_channel(unsigned int channel) override;

    /*!
     * \brief Set statistics threshold of PCPS algorithm
     */
    void set_threshold(float threshold) override;

    /*!
     * \brief Set maximum Doppler off grid search
     */
    void set_doppler_max(unsigned int doppler_max) override;

    /*!
     * \brief Set Doppler steps for the grid search
     */
    void set_doppler_step(unsigned int doppler_step) override;

    /*!
     * \brief Initializes acquisition algorithm.
     */
    void init() override;

    /*!
     * \brief Sets local code for Galileo E1 PCPS acquisition algorithm.
     */
    void set_local_code() override;

    /*!
     * \brief Returns the maximum peak of grid search
     */
    signed int mag() override;

    /*!
     * \brief Restart acquisition algorithm
     */
    void reset() override;

    /*!
     * \brief If state = 1, it forces the block to start acquiring from the first sample
     */
    void set_state(int state) override;

    /*!
      * \brief Stop running acquisition
      */
    void stop_acquisition() override;

    void set_resampler_latency(uint32_t latency_samples __attribute__((unused))) override{};

private:
    ConfigurationInterface* configuration_;
    pcps_acquisition_fpga_sptr acquisition_fpga_;
    gr::blocks::stream_to_vector::sptr stream_to_vector_;
    gr::blocks::float_to_complex::sptr float_to_complex_;
    complex_byte_to_float_x2_sptr cbyte_to_float_x2_;
<<<<<<< HEAD
    bool bit_transition_flag_;
    bool use_CFAR_algorithm_flag_;
=======
>>>>>>> b409f1c1
    bool acquire_pilot_;
    uint32_t channel_;
    uint32_t doppler_max_;
    uint32_t doppler_step_;
<<<<<<< HEAD
    uint32_t max_dwells_;
    bool dump_;
    bool blocking_;
=======
>>>>>>> b409f1c1
    std::string dump_filename_;
    Gnss_Synchro* gnss_synchro_;
    std::string role_;
    unsigned int in_streams_;
    unsigned int out_streams_;

    lv_16sc_t* d_all_fft_codes_;  // memory that contains all the code ffts
};

#endif /* GNSS_SDR_GALILEO_E1_PCPS_AMBIGUOUS_ACQUISITION_FPGA_H_ */<|MERGE_RESOLUTION|>--- conflicted
+++ resolved
@@ -1,14 +1,8 @@
 /*!
  * \file galileo_e1_pcps_ambiguous_acquisition_fpga.h
  * \brief Adapts a PCPS acquisition block to an AcquisitionInterface for
-<<<<<<< HEAD
- *  Galileo E1 Signals
- * \author Marc Majoral, 2019. mmajoral(at)cttc.es
- * \author Luis Esteve, 2012. luis(at)epsilon-formacion.com
-=======
  *  Galileo E1 Signals for the FPGA
  * \author Marc Majoral, 2019. mmajoral(at)cttc.es
->>>>>>> b409f1c1
  *
  * -------------------------------------------------------------------------
  *
@@ -142,8 +136,8 @@
     void set_state(int state) override;
 
     /*!
-      * \brief Stop running acquisition
-      */
+     * \brief Stop running acquisition
+     */
     void stop_acquisition() override;
 
     void set_resampler_latency(uint32_t latency_samples __attribute__((unused))) override{};
@@ -154,21 +148,10 @@
     gr::blocks::stream_to_vector::sptr stream_to_vector_;
     gr::blocks::float_to_complex::sptr float_to_complex_;
     complex_byte_to_float_x2_sptr cbyte_to_float_x2_;
-<<<<<<< HEAD
-    bool bit_transition_flag_;
-    bool use_CFAR_algorithm_flag_;
-=======
->>>>>>> b409f1c1
     bool acquire_pilot_;
     uint32_t channel_;
     uint32_t doppler_max_;
     uint32_t doppler_step_;
-<<<<<<< HEAD
-    uint32_t max_dwells_;
-    bool dump_;
-    bool blocking_;
-=======
->>>>>>> b409f1c1
     std::string dump_filename_;
     Gnss_Synchro* gnss_synchro_;
     std::string role_;
