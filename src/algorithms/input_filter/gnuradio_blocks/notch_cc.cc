/*!
 * \file notch_cc.cc
 * \brief Implements a multi state notch filter algorithm
 * \author Antonio Ramos (antonio.ramosdet(at)gmail.com)
 *
 * -------------------------------------------------------------------------
 *
 * Copyright (C) 2010-2017 (see AUTHORS file for a list of contributors)
 *
 * GNSS-SDR is a software defined Global Navigation
 *          Satellite Systems receiver
 *
 * This file is part of GNSS-SDR.
 *
 * GNSS-SDR is free software: you can redistribute it and/or modify
 * it under the terms of the GNU General Public License as published by
 * the Free Software Foundation, either version 3 of the License, or
 * (at your option) any later version.
 *
 * GNSS-SDR is distributed in the hope that it will be useful,
 * but WITHOUT ANY WARRANTY; without even the implied warranty of
 * MERCHANTABILITY or FITNESS FOR A PARTICULAR PURPOSE.  See the
 * GNU General Public License for more details.
 *
 * You should have received a copy of the GNU General Public License
 * along with GNSS-SDR. If not, see <http://www.gnu.org/licenses/>.
 *
 * -------------------------------------------------------------------------
 */

#include "notch_cc.h"
#include <boost/math/distributions/chi_squared.hpp>
#include <cmath>
#include <complex>
#include <cstdio>
#include <cstring>
#include <gnuradio/io_signature.h>
#include <volk/volk.h>
#include <iostream>
#include <glog/logging.h>
#include <armadillo>

using google::LogMessage;

notch_sptr make_notch_filter(float pfa, float p_c_factor, 
        int length_, int n_segments_est, int n_segments_reset)
{
    return notch_sptr(new Notch(pfa, p_c_factor, length_, n_segments_est, n_segments_reset));
}


Notch::Notch(float pfa, float p_c_factor, int length_, int n_segments_est, int n_segments_reset) : gr::block("Notch",
        gr::io_signature::make (1, 1, sizeof(gr_complex)),
        gr::io_signature::make (1, 1, sizeof(gr_complex)))
{
    const int alignment_multiple = volk_get_alignment() / sizeof(gr_complex);
    set_alignment(std::max(1, alignment_multiple));
    set_history(2);
    this->pfa = pfa;
    noise_pow_est = 0.0;
    this->p_c_factor = gr_complex(p_c_factor , 0);
    this->length_ = length_; //Set the number of samples per segment
    filter_state_ = false; //Initial state of the filter
    n_deg_fred = 2 * length_; //Number of dregrees of freedom
    n_segments = 0; 
    this->n_segments_est = n_segments_est; // Set the number of segments for noise power estimation
    this->n_segments_reset = n_segments_reset; // Set the period (in segments) when the noise power is estimated
    z_0 = gr_complex(0 , 0);
    boost::math::chi_squared_distribution<float> my_dist_(n_deg_fred);
    thres_ = boost::math::quantile(boost::math::complement(my_dist_, pfa));
    c_samples = static_cast<gr_complex *>(volk_malloc(length_ * sizeof(gr_complex), volk_get_alignment()));
    angle_ = static_cast<float *>(volk_malloc(length_ * sizeof(float), volk_get_alignment()));
    power_spect = static_cast<float *>(volk_malloc(length_ * sizeof(float), volk_get_alignment()));
    last_out = gr_complex(0,0);
}


Notch::~Notch()
{
    volk_free(c_samples);
    volk_free(angle_);
    volk_free(power_spect);
}

<<<<<<< HEAD
void Notch::forecast(int noutput_items __attribute__((unused)), gr_vector_int &ninput_items_required)
{
    for(unsigned int aux = 0; aux < ninput_items_required.size(); aux++)
    {
        ninput_items_required[aux] = length_;
    }
}

int Notch::general_work(int noutput_items __attribute__((unused)), gr_vector_int &ninput_items __attribute__((unused)),
=======

int Notch::general_work(int noutput_items, gr_vector_int &ninput_items __attribute__((unused)),
>>>>>>> 93cd6a17
        gr_vector_const_void_star &input_items, gr_vector_void_star &output_items)
{
    int index_out = 0;
    float sig2dB = 0.0;
    float sig2lin = 0.0;
    lv_32fc_t dot_prod_;
    const gr_complex* in = reinterpret_cast<const gr_complex *>(input_items[0]);
    gr_complex* out = reinterpret_cast<gr_complex *>(output_items[0]);

    in++;
    arma::cx_fvec signal_segment;
    arma::cx_fvec signal_segment_fft;
    while((index_out + length_) < noutput_items)
        {
            if((n_segments < n_segments_est) && (filter_state_ == false))
                {
                    signal_segment = arma::cx_fvec(in, length_);
                    signal_segment_fft = arma::fft(signal_segment);
                    volk_32fc_s32f_power_spectrum_32f(power_spect, signal_segment_fft.memptr(), 1.0, length_);
                    volk_32f_s32f_calc_spectral_noise_floor_32f(&sig2dB, power_spect, 15.0, length_);
                    sig2lin = std::pow(10.0, (sig2dB / 10.0)) / (static_cast<float>(n_deg_fred) );
                    noise_pow_est = (static_cast<float>(n_segments) * noise_pow_est + sig2lin) / (static_cast<float>(n_segments + 1));
                    memcpy(out, in, sizeof(gr_complex) * length_);
                }
            else
                {
                    volk_32fc_x2_conjugate_dot_prod_32fc(&dot_prod_, in, in, length_);
                    if( (lv_creal(dot_prod_) / noise_pow_est) > thres_)
                        {
                            if(filter_state_ == false)
                                {
                                    filter_state_ = true;
                                    last_out = gr_complex(0,0);
                                }
                            volk_32fc_x2_multiply_conjugate_32fc(c_samples, in, (in - 1), length_);
                            volk_32fc_s32f_atan2_32f(angle_, c_samples, static_cast<float>(1.0), length_);
                            for(int aux = 0; aux < length_; aux++)
                                {
                                    z_0 = std::exp(gr_complex(0,1) * (*(angle_ + aux)));
                                    *(out + aux) = *(in + aux) - z_0 * (*(in + aux - 1)) + p_c_factor * z_0 * last_out;
                                    last_out = *(out + aux);
                                }
                        }
                    else
                        {
                            if (n_segments > n_segments_reset)
                                {
                                    n_segments = 0;
                                }
                            filter_state_ = false;
                            memcpy(out, in, sizeof(gr_complex) * length_);
                        }
                }
            index_out += length_;
            n_segments++;
            in += length_;
            out += length_;
        }
    consume_each(index_out);
    return index_out;
}<|MERGE_RESOLUTION|>--- conflicted
+++ resolved
@@ -82,7 +82,6 @@
     volk_free(power_spect);
 }
 
-<<<<<<< HEAD
 void Notch::forecast(int noutput_items __attribute__((unused)), gr_vector_int &ninput_items_required)
 {
     for(unsigned int aux = 0; aux < ninput_items_required.size(); aux++)
@@ -92,10 +91,6 @@
 }
 
 int Notch::general_work(int noutput_items __attribute__((unused)), gr_vector_int &ninput_items __attribute__((unused)),
-=======
-
-int Notch::general_work(int noutput_items, gr_vector_int &ninput_items __attribute__((unused)),
->>>>>>> 93cd6a17
         gr_vector_const_void_star &input_items, gr_vector_void_star &output_items)
 {
     int index_out = 0;
