--- conflicted
+++ resolved
@@ -390,12 +390,7 @@
     free(imagcacc);
 
     _mm_storeu_ps((float*)two_phase_acc, two_phase_acc_reg);
-<<<<<<< HEAD
-    (*phase) = two_phase_acc[0];//lv_cmake(two_phase_acc[0], two_phase_acc[1]);
-=======
     (*phase) = two_phase_acc[0];
->>>>>>> 29a91e66
-
 
     for(unsigned int n  = sse_iters * 4; n < num_points; n++)
         {
