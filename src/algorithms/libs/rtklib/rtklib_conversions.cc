--- conflicted
+++ resolved
@@ -91,11 +91,7 @@
     rtklib_sat.age    = static_cast<int>(glonass_gnav_eph.d_Delta_tau_n);   /* delay between L1 and L2 (s) */
 
     // Time expressed in GPS Time but using RTKLib format
-<<<<<<< HEAD
-    glonass_gnav_eph.glot_to_gpst(glonass_gnav_eph.d_tod, gnav_clock_model.d_tau_c, gnav_clock_model.d_tau_gps, &week, &sec);
-=======
     glonass_gnav_eph.glot_to_gpst(glonass_gnav_eph.d_t_b, gnav_clock_model.d_tau_c, gnav_clock_model.d_tau_gps, &week, &sec);
->>>>>>> 756a4b5a
     adj_week = adjgpsweek(static_cast<int>(week));
     rtklib_sat.toe = gpst2time(adj_week, sec);
 
