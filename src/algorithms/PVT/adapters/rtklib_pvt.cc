--- conflicted
+++ resolved
@@ -394,11 +394,8 @@
     int nx = 0; /* Number of estimated states */
     if(positioning_mode <= PMODE_FIXED) nx = 4 + 3;
     if(positioning_mode >= PMODE_PPP_KINEMA) nx = NX_PPP(&rtklib_configuration_options);
-<<<<<<< HEAD
     int na = NP_PPP(&rtklib_configuration_options);
-=======
-    int na = NP_PPP(&rtklib_configuration_options);std::cout << "NP_PPP: " << na << std::endl;
->>>>>>> de4ae22a
+
     double x[nx];
     double Px[nx*nx];
     double xa[na];
