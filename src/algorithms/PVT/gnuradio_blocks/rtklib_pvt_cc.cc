--- conflicted
+++ resolved
@@ -221,37 +221,45 @@
                     DLOG(INFO) << "New GLONASS GNAV Almanac has arrived "
                                << ", GLONASS GNAV Slot Number =" << glonass_gnav_almanac->d_n_A;
                 }
-            // ************* BEIDOU telemetry *****************
+
+            // ************* BeiDou telemetry *****************
             if (pmt::any_ref(msg).type() == typeid(std::shared_ptr<Beidou_Dnav_Ephemeris>))
                 {
-                    // ### BEIDOU EPHEMERIS ###
-                    std::shared_ptr<Beidou_Dnav_Ephemeris> beidou_eph;
-                    beidou_eph = boost::any_cast<std::shared_ptr<Beidou_Dnav_Ephemeris>>(pmt::any_ref(msg));
+                    // ### Beidou EPHEMERIS ###
+                    std::shared_ptr<Beidou_Dnav_Ephemeris> bds_dnav_eph;
+                    bds_dnav_eph = boost::any_cast<std::shared_ptr<Beidou_Dnav_Ephemeris>>(pmt::any_ref(msg));
                     DLOG(INFO) << "Ephemeris record has arrived from SAT ID "
-                               << beidou_eph->i_satellite_PRN << " (Block "
-                               << beidou_eph->satelliteBlock[beidou_eph->i_satellite_PRN] << ")"
-                               << "inserted with Toe=" << beidou_eph->d_Toe << " and BEIDOU Week="
-                               << beidou_eph->i_BEIDOU_week;
+                               << bds_dnav_eph->i_satellite_PRN << " (Block "
+                               << bds_dnav_eph->satelliteBlock[bds_dnav_eph->i_satellite_PRN] << ")"
+                               << "inserted with Toe=" << bds_dnav_eph->d_Toe << " and BDS Week="
+                               << bds_dnav_eph->i_BEIDOU_week;
                     // update/insert new ephemeris record to the global ephemeris map
-                    d_ls_pvt->beidou_ephemeris_map[beidou_eph->i_satellite_PRN] = *beidou_eph;
+                    d_pvt_solver->beidou_dnav_ephemeris_map[bds_dnav_eph->i_satellite_PRN] = *bds_dnav_eph;
                 }
             else if (pmt::any_ref(msg).type() == typeid(std::shared_ptr<Beidou_Dnav_Iono>))
                 {
-                    // ### BEIDOU IONO ###
-                    std::shared_ptr<Beidou_Dnav_Iono> beidou_iono;
-                    beidou_iono = boost::any_cast<std::shared_ptr<Beidou_Dnav_Iono>>(pmt::any_ref(msg));
-                    d_ls_pvt->beidou_iono = *beidou_iono;
-                    DLOG(INFO) << "New IONO record has arrived ";
+                    // ### BeiDou IONO ###
+                    std::shared_ptr<Beidou_Dnav_Iono> bds_dnav_iono;
+                    bds_dnav_iono = boost::any_cast<std::shared_ptr<Beidou_Dnav_Iono>>(pmt::any_ref(msg));
+                    d_pvt_solver->beidou_dnav_iono = *bds_dnav_iono;
+                    DLOG(INFO) << "New BeiDou DNAV IONO record has arrived ";
                 }
             else if (pmt::any_ref(msg).type() == typeid(std::shared_ptr<Beidou_Dnav_Utc_Model>))
                 {
-                    // ### BEIDOU UTC MODEL ###
-                    std::shared_ptr<Beidou_Dnav_Utc_Model> beidou_utc_model;
-                    beidou_utc_model = boost::any_cast<std::shared_ptr<Beidou_Dnav_Utc_Model>>(pmt::any_ref(msg));
-                    d_ls_pvt->beidou_utc_model = *beidou_utc_model;
-                    DLOG(INFO) << "New UTC record has arrived ";
-                }
-
+                    // ### GPS UTC MODEL ###
+                    std::shared_ptr<Beidou_Dnav_Utc_Model> bds_dnav_utc_model;
+                    bds_dnav_utc_model = boost::any_cast<std::shared_ptr<Beidou_Dnav_Utc_Model>>(pmt::any_ref(msg));
+                    d_pvt_solver->beidou_dnav_utc_model = *bds_dnav_utc_model;
+                    DLOG(INFO) << "New BeiDou DNAV UTC record has arrived ";
+                }
+            else if (pmt::any_ref(msg).type() == typeid(std::shared_ptr<Beidou_Dnav_Almanac>))
+                {
+                    // ### GPS ALMANAC ###
+                    std::shared_ptr<Beidou_Dnav_Almanac> bds_dnav_almanac;
+                    bds_dnav_almanac = boost::any_cast<std::shared_ptr<Beidou_Dnav_Almanac>>(pmt::any_ref(msg));
+                    d_pvt_solver->beidou_dnav_almanac_map[bds_dnav_almanac->i_satellite_PRN] = *bds_dnav_almanac;
+                    DLOG(INFO) << "New BeiDou DNAV almanac record has arrived ";
+                }
             else
                 {
                     LOG(WARNING) << "msg_handler_telemetry unknown object type!";
@@ -288,12 +296,25 @@
 }
 
 
+std::map<int, Beidou_Dnav_Ephemeris> rtklib_pvt_cc::get_beidou_dnav_ephemeris_map() const
+{
+    return d_pvt_solver->beidou_dnav_ephemeris_map;
+}
+
+
+std::map<int, Beidou_Dnav_Almanac> rtklib_pvt_cc::get_beidou_dnav_almanac_map() const
+{
+    return d_pvt_solver->beidou_dnav_almanac_map;
+}
+
 void rtklib_pvt_cc::clear_ephemeris()
 {
     d_pvt_solver->gps_ephemeris_map.clear();
     d_pvt_solver->gps_almanac_map.clear();
     d_pvt_solver->galileo_ephemeris_map.clear();
     d_pvt_solver->galileo_almanac_map.clear();
+    d_pvt_solver->beidou_dnav_ephemeris_map.clear();
+    d_pvt_solver->beidou_dnav_almanac_map.clear();
 }
 
 
@@ -643,36 +664,6 @@
                 {
                     LOG(INFO) << "Failed to save GLONASS GNAV Ephemeris, map is empty";
                 }
-<<<<<<< HEAD
-        }
-    else
-        {
-            LOG(INFO) << "Failed to save GLONASS GNAV Ephemeris, map is empty";
-        }
-    // save Beidou B1I ephemeris to XML file
-    file_name = "eph_BEIDOU_b1I.xml";
-
-    if (d_ls_pvt->beidou_ephemeris_map.size() > 0)
-        {
-            try
-                {
-                    std::ofstream ofs(file_name.c_str(), std::ofstream::trunc | std::ofstream::out);
-                    boost::archive::xml_oarchive xml(ofs);
-                    xml << boost::serialization::make_nvp("GNSS-SDR_ephemeris_map", d_ls_pvt->beidou_ephemeris_map);
-                    ofs.close();
-                    LOG(INFO) << "Saved BEIDOU Ephemeris map data";
-                }
-            catch (std::exception& e)
-                {
-                    LOG(WARNING) << e.what();
-                }
-        }
-    else
-        {
-            LOG(WARNING) << "Failed to save BEIDOU Ephemeris, map is empty";
-        }
-=======
->>>>>>> 097dea2e
 
             // Save GPS UTC model parameters
             file_name = xml_base_path + "gps_utc_model.xml";
@@ -892,6 +883,94 @@
             else
                 {
                     LOG(INFO) << "Failed to save GLONASS GNAV ephemeris, not valid data";
+                }
+
+            // save BeiDou DNAV ephemeris to XML file
+            file_name = xml_base_path + "bds_dnav_ephemeris.xml";
+            if (d_pvt_solver->beidou_dnav_ephemeris_map.empty() == false)
+                {
+                    std::ofstream ofs;
+                    try
+                        {
+                            ofs.open(file_name.c_str(), std::ofstream::trunc | std::ofstream::out);
+                            boost::archive::xml_oarchive xml(ofs);
+                            xml << boost::serialization::make_nvp("GNSS-SDR_bds_dnav_ephemeris_map", d_pvt_solver->beidou_dnav_ephemeris_map);
+                            LOG(INFO) << "Saved BeiDou DNAV Ephemeris map data";
+                        }
+                    catch (const std::exception& e)
+                        {
+                            LOG(WARNING) << e.what();
+                        }
+                }
+            else
+                {
+                    LOG(INFO) << "Failed to save BeiDou DNAV Ephemeris, map is empty";
+                }
+
+            // Save BeiDou DNAV iono parameters
+            file_name = xml_base_path + "bds_dnav_iono.xml";
+            if (d_pvt_solver->beidou_dnav_iono.valid)
+                {
+                    std::ofstream ofs;
+                    try
+                        {
+                            ofs.open(file_name.c_str(), std::ofstream::trunc | std::ofstream::out);
+                            boost::archive::xml_oarchive xml(ofs);
+                            xml << boost::serialization::make_nvp("GNSS-SDR_bds_dnav_iono_model", d_pvt_solver->beidou_dnav_iono);
+                            LOG(INFO) << "Saved BeiDou DNAV ionospheric model parameters";
+                        }
+                    catch (std::exception& e)
+                        {
+                            LOG(WARNING) << e.what();
+                        }
+                }
+            else
+                {
+                    LOG(INFO) << "Failed to save BeiDou DNAV ionospheric model parameters, not valid data";
+                }
+
+            // save BeiDou DNAV almanac to XML file
+            file_name = xml_base_path + "bds_dnav_almanac.xml";
+            if (d_pvt_solver->beidou_dnav_almanac_map.empty() == false)
+                {
+                    std::ofstream ofs;
+                    try
+                        {
+                            ofs.open(file_name.c_str(), std::ofstream::trunc | std::ofstream::out);
+                            boost::archive::xml_oarchive xml(ofs);
+                            xml << boost::serialization::make_nvp("GNSS-SDR_bds_dnav_almanac_map", d_pvt_solver->beidou_dnav_almanac_map);
+                            LOG(INFO) << "Saved BeiDou DNAV almanac map data";
+                        }
+                    catch (const std::exception& e)
+                        {
+                            LOG(WARNING) << e.what();
+                        }
+                }
+            else
+                {
+                    LOG(INFO) << "Failed to save BeiDou DNAV almanac, map is empty";
+                }
+
+            // Save BeiDou UTC model parameters
+            file_name = xml_base_path + "bds_dnav_utc_model.xml";
+            if (d_pvt_solver->bds_dnav_utc_model.valid)
+                {
+                    std::ofstream ofs;
+                    try
+                        {
+                            ofs.open(file_name.c_str(), std::ofstream::trunc | std::ofstream::out);
+                            boost::archive::xml_oarchive xml(ofs);
+                            xml << boost::serialization::make_nvp("GNSS-SDR_bds_dnav_utc_model", d_pvt_solver->bds_dnav_utc_model);
+                            LOG(INFO) << "Saved GPS UTC model parameters";
+                        }
+                    catch (std::exception& e)
+                        {
+                            LOG(WARNING) << e.what();
+                        }
+                }
+            else
+                {
+                    LOG(INFO) << "Failed to save BeiDou DNAV UTC model parameters, not valid data";
                 }
         }
 }
@@ -1020,7 +1099,9 @@
                             std::map<int, Galileo_Ephemeris>::const_iterator tmp_eph_iter_gal = d_pvt_solver->galileo_ephemeris_map.find(in[i][epoch].PRN);
                             std::map<int, Gps_CNAV_Ephemeris>::const_iterator tmp_eph_iter_cnav = d_pvt_solver->gps_cnav_ephemeris_map.find(in[i][epoch].PRN);
                             std::map<int, Glonass_Gnav_Ephemeris>::const_iterator tmp_eph_iter_glo_gnav = d_pvt_solver->glonass_gnav_ephemeris_map.find(in[i][epoch].PRN);
-                            if (((tmp_eph_iter_gps->second.i_satellite_PRN == in[i][epoch].PRN) and (std::string(in[i][epoch].Signal).compare("1C") == 0)) or ((tmp_eph_iter_cnav->second.i_satellite_PRN == in[i][epoch].PRN) and (std::string(in[i][epoch].Signal).compare("2S") == 0)) or ((tmp_eph_iter_gal->second.i_satellite_PRN == in[i][epoch].PRN) and (std::string(in[i][epoch].Signal).compare("1B") == 0)) or ((tmp_eph_iter_gal->second.i_satellite_PRN == in[i][epoch].PRN) and (std::string(in[i][epoch].Signal).compare("5X") == 0)) or ((tmp_eph_iter_glo_gnav->second.i_satellite_PRN == in[i][epoch].PRN) and (std::string(in[i][epoch].Signal).compare("1G") == 0)) or ((tmp_eph_iter_glo_gnav->second.i_satellite_PRN == in[i][epoch].PRN) and (std::string(in[i][epoch].Signal).compare("2G") == 0)) or ((tmp_eph_iter_cnav->second.i_satellite_PRN == in[i][epoch].PRN) and (std::string(in[i][epoch].Signal).compare("L5") == 0)))
+                            std::map<int, Beidou_Dnav_Ephemeris>::const_iterator tmp_eph_iter_bds_dnav = d_pvt_solver->beidou_dnav_ephemeris_map.find(in[i][epoch].PRN);
+
+                            if (((tmp_eph_iter_gps->second.i_satellite_PRN == in[i][epoch].PRN) and (std::string(in[i][epoch].Signal).compare("1C") == 0)) or ((tmp_eph_iter_cnav->second.i_satellite_PRN == in[i][epoch].PRN) and (std::string(in[i][epoch].Signal).compare("2S") == 0)) or ((tmp_eph_iter_gal->second.i_satellite_PRN == in[i][epoch].PRN) and (std::string(in[i][epoch].Signal).compare("1B") == 0)) or ((tmp_eph_iter_gal->second.i_satellite_PRN == in[i][epoch].PRN) and (std::string(in[i][epoch].Signal).compare("5X") == 0)) or ((tmp_eph_iter_glo_gnav->second.i_satellite_PRN == in[i][epoch].PRN) and (std::string(in[i][epoch].Signal).compare("1G") == 0)) or ((tmp_eph_iter_glo_gnav->second.i_satellite_PRN == in[i][epoch].PRN) and (std::string(in[i][epoch].Signal).compare("2G") == 0)) or ((tmp_eph_iter_cnav->second.i_satellite_PRN == in[i][epoch].PRN) and (std::string(in[i][epoch].Signal).compare("L5") == 0)) or ((tmp_eph_iter_bds_dnav->second.i_satellite_PRN == in[i][epoch].PRN) and (std::string(in[i][epoch].Signal).compare("B1") == 0)))
                                 {
                                     // store valid observables in a map.
                                     gnss_observables_map.insert(std::pair<int, Gnss_Synchro>(i, in[i][epoch]));
@@ -1058,26 +1139,6 @@
                                                         }
                                                 }
                                         }
-<<<<<<< HEAD
-/*                                    if (d_ls_pvt->beidou_ephemeris_map.size() > 0)
-                                        {
-                                            if (tmp_eph_iter_bds != d_ls_pvt->beidou_ephemeris_map.end())
-                                                {
-                                                    d_rtcm_printer->lock_time(d_ls_pvt->beidou_ephemeris_map.find(in[i][epoch].PRN)->second, in[i][epoch].RX_time, in[i][epoch]);  // keep track of locking time
-                                                }
-                                        }
-*/
-                                }
-                            catch (const boost::exception& ex)
-                                {
-                                    std::cout << "RTCM boost exception: " << boost::diagnostic_information(ex) << std::endl;
-                                    LOG(ERROR) << "RTCM boost exception: " << boost::diagnostic_information(ex);
-                                }
-                            catch (const std::exception& ex)
-                                {
-                                    std::cout << "RTCM std exception: " << ex.what() << std::endl;
-                                    LOG(ERROR) << "RTCM std exception: " << ex.what();
-=======
                                     catch (const boost::exception& ex)
                                         {
                                             std::cout << "RTCM boost exception: " << boost::diagnostic_information(ex) << std::endl;
@@ -1088,7 +1149,6 @@
                                             std::cout << "RTCM std exception: " << ex.what() << std::endl;
                                             LOG(ERROR) << "RTCM std exception: " << ex.what();
                                         }
->>>>>>> 097dea2e
                                 }
                         }
                 }
@@ -1240,39 +1300,6 @@
                                      *    29   |  GPS L1 C/A + GLONASS L2 C/A
                                      *    30   |  Galileo E1B + GLONASS L2 C/A
                                      *    31   |  GPS L2C + GLONASS L2 C/A
-<<<<<<< HEAD
-                                     *    32   |  Beidou B1I
-                                     */
-
-                                    // ####################### RINEX FILES #################
-
-                                    std::map<int, Galileo_Ephemeris>::const_iterator galileo_ephemeris_iter;
-                                    std::map<int, Gps_Ephemeris>::const_iterator gps_ephemeris_iter;
-                                    std::map<int, Gps_CNAV_Ephemeris>::const_iterator gps_cnav_ephemeris_iter;
-                                    std::map<int, Glonass_Gnav_Ephemeris>::const_iterator glonass_gnav_ephemeris_iter;
-                                    std::map<int, Beidou_Dnav_Ephemeris>::const_iterator beidou_ephemeris_iter;
-
-                                    std::map<int, Gnss_Synchro>::const_iterator gnss_observables_iter;
-
-                                    if (!b_rinex_header_written)  //  & we have utc data in nav message!
-                                        {
-                                            galileo_ephemeris_iter = d_ls_pvt->galileo_ephemeris_map.cbegin();
-                                            gps_ephemeris_iter = d_ls_pvt->gps_ephemeris_map.cbegin();
-                                            gps_cnav_ephemeris_iter = d_ls_pvt->gps_cnav_ephemeris_map.cbegin();
-                                            glonass_gnav_ephemeris_iter = d_ls_pvt->glonass_gnav_ephemeris_map.cbegin();
-                                            beidou_ephemeris_iter = d_ls_pvt->beidou_ephemeris_map.cbegin();
-
-                                            if (type_of_rx == 1)  // GPS L1 C/A only
-                                                {
-                                                    if (gps_ephemeris_iter != d_ls_pvt->gps_ephemeris_map.cend())
-                                                        {
-                                                            rp->rinex_obs_header(rp->obsFile, gps_ephemeris_iter->second, d_rx_time);
-                                                            rp->rinex_nav_header(rp->navFile, d_ls_pvt->gps_iono, d_ls_pvt->gps_utc_model);
-                                                            b_rinex_header_written = true;  // do not write header anymore
-                                                        }
-                                                }
-                                            if (type_of_rx == 2)  // GPS L2C only
-=======
                                      *    32   |  GPS L1 C/A + Galileo E1B + GPS L5 + Galileo E5a
                                      */
 
@@ -1283,13 +1310,14 @@
                                             std::map<int, Gps_Ephemeris>::const_iterator gps_ephemeris_iter;
                                             std::map<int, Gps_CNAV_Ephemeris>::const_iterator gps_cnav_ephemeris_iter;
                                             std::map<int, Glonass_Gnav_Ephemeris>::const_iterator glonass_gnav_ephemeris_iter;
+                                            std::map<int, Beidou_Dnav_Ephemeris>::const_iterator beidou_dnav_ephemeris_iter;
                                             if (!b_rinex_header_written)  //  & we have utc data in nav message!
->>>>>>> 097dea2e
                                                 {
                                                     galileo_ephemeris_iter = d_pvt_solver->galileo_ephemeris_map.cbegin();
                                                     gps_ephemeris_iter = d_pvt_solver->gps_ephemeris_map.cbegin();
                                                     gps_cnav_ephemeris_iter = d_pvt_solver->gps_cnav_ephemeris_map.cbegin();
                                                     glonass_gnav_ephemeris_iter = d_pvt_solver->glonass_gnav_ephemeris_map.cbegin();
+                                                    beidou_dnav_ephemeris_iter = d_pvt_solver->beidou_dnav_ephemeris_map.cbegin();
                                                     switch (type_of_rx)
                                                         {
                                                         case 1:  // GPS L1 C/A only
@@ -1524,6 +1552,15 @@
                                                                     b_rinex_header_written = true;  // do not write header anymore
                                                                 }
                                                             break;
+                                                        case 50:  // BDS B1I only
+                                                            if (beidou_dnav_ephemeris_iter != d_pvt_solver->beidou_dnav_ephemeris_map.cend())
+                                                                {
+                                                                    rp->rinex_obs_header(rp->obsFile, beidou_dnav_ephemeris_iter->second, d_rx_time);
+                                                                    rp->rinex_nav_header(rp->navFile, d_pvt_solver->beidou_dnav_iono, d_pvt_solver->beidou_dnav_utc_model);
+                                                                    b_rinex_header_written = true;  // do not write header anymore
+                                                                }
+                                                            break;
+
                                                         default:
                                                             break;
                                                         }
@@ -1604,6 +1641,9 @@
                                                                 case 32:  // L1+E1+L5+E5a
                                                                     rp->log_rinex_nav(rp->navMixFile, d_pvt_solver->gps_ephemeris_map, d_pvt_solver->galileo_ephemeris_map);
                                                                     break;
+                                                                case 50:  // BDS B1I only
+                                                                    rp->log_rinex_nav(rp->navFile, d_pvt_solver->beidou_dnav_ephemeris_map);
+                                                                    break;
                                                                 default:
                                                                     break;
                                                                 }
@@ -1612,6 +1652,7 @@
                                                     gps_ephemeris_iter = d_pvt_solver->gps_ephemeris_map.cbegin();
                                                     gps_cnav_ephemeris_iter = d_pvt_solver->gps_cnav_ephemeris_map.cbegin();
                                                     glonass_gnav_ephemeris_iter = d_pvt_solver->glonass_gnav_ephemeris_map.cbegin();
+                                                    beidou_dnav_ephemeris_iter = d_pvt_solver->beidou_dnav_ephemeris_map.cbegin();
 
                                                     // Log observables into the RINEX file
                                                     if (flag_write_RINEX_obs_output)
@@ -1898,6 +1939,18 @@
                                                                             b_rinex_header_updated = true;  // do not write header anymore
                                                                         }
                                                                     break;
+                                                                case 50:  // BDS B1I only
+                                                                    if (beidou_dnav_ephemeris_iter != d_pvt_solver->beidou_dnav_ephemeris_map.cend())
+                                                                        {
+                                                                            rp->log_rinex_obs(rp->obsFile, beidou_dnav_ephemeris_iter->second, d_rx_time, gnss_observables_map);
+                                                                        }
+                                                                    if (!b_rinex_header_updated and (d_pvt_solver->beidou_dnav_utc_model.d_A0 != 0))
+                                                                        {
+                                                                            rp->update_obs_header(rp->obsFile, d_pvt_solver->beidou_dnav_utc_model);
+                                                                            rp->update_nav_header(rp->navFile, d_pvt_solver->beidou_dnav_utc_model, d_pvt_solver->beidou_dnav_iono);
+                                                                            b_rinex_header_updated = true;
+                                                                        }
+                                                                    break;
                                                                 }
                                                         }
                                                 }
@@ -1910,437 +1963,8 @@
                                                 {
                                                     switch (type_of_rx)
                                                         {
-<<<<<<< HEAD
-                                                            std::string gal_signal("1B");
-                                                            rp->rinex_obs_header(rp->obsFile, gps_ephemeris_iter->second, galileo_ephemeris_iter->second, d_rx_time, gal_signal);
-                                                            rp->rinex_nav_header(rp->navMixFile, d_ls_pvt->gps_iono, d_ls_pvt->gps_utc_model, d_ls_pvt->galileo_iono, d_ls_pvt->galileo_utc_model, d_ls_pvt->galileo_almanac);
-                                                            b_rinex_header_written = true;  // do not write header anymore
-                                                        }
-                                                }
-                                            if (type_of_rx == 10)  //  GPS L1 C/A + Galileo E5a
-                                                {
-                                                    if ((galileo_ephemeris_iter != d_ls_pvt->galileo_ephemeris_map.cend()) and (gps_ephemeris_iter != d_ls_pvt->gps_ephemeris_map.cend()))
-                                                        {
-                                                            std::string gal_signal("5X");
-                                                            rp->rinex_obs_header(rp->obsFile, gps_ephemeris_iter->second, galileo_ephemeris_iter->second, d_rx_time, gal_signal);
-                                                            rp->rinex_nav_header(rp->navMixFile, d_ls_pvt->gps_iono, d_ls_pvt->gps_utc_model, d_ls_pvt->galileo_iono, d_ls_pvt->galileo_utc_model, d_ls_pvt->galileo_almanac);
-                                                            b_rinex_header_written = true;  // do not write header anymore
-                                                        }
-                                                }
-                                            if (type_of_rx == 11)  //  GPS L1 C/A + Galileo E5b
-                                                {
-                                                    if ((galileo_ephemeris_iter != d_ls_pvt->galileo_ephemeris_map.cend()) and (gps_ephemeris_iter != d_ls_pvt->gps_ephemeris_map.cend()))
-                                                        {
-                                                            std::string gal_signal("7X");
-                                                            rp->rinex_obs_header(rp->obsFile, gps_ephemeris_iter->second, galileo_ephemeris_iter->second, d_rx_time, gal_signal);
-                                                            rp->rinex_nav_header(rp->navMixFile, d_ls_pvt->gps_iono, d_ls_pvt->gps_utc_model, d_ls_pvt->galileo_iono, d_ls_pvt->galileo_utc_model, d_ls_pvt->galileo_almanac);
-                                                            b_rinex_header_written = true;  // do not write header anymore
-                                                        }
-                                                }
-                                            if (type_of_rx == 14)  //  Galileo E1B + Galileo E5a
-                                                {
-                                                    if ((galileo_ephemeris_iter != d_ls_pvt->galileo_ephemeris_map.cend()))
-                                                        {
-                                                            std::string gal_signal("1B 5X");
-                                                            rp->rinex_obs_header(rp->obsFile, galileo_ephemeris_iter->second, d_rx_time, gal_signal);
-                                                            rp->rinex_nav_header(rp->navGalFile, d_ls_pvt->galileo_iono, d_ls_pvt->galileo_utc_model, d_ls_pvt->galileo_almanac);
-                                                            b_rinex_header_written = true;  // do not write header anymore
-                                                        }
-                                                }
-                                            if (type_of_rx == 15)  //  Galileo E1B + Galileo E5b
-                                                {
-                                                    if ((galileo_ephemeris_iter != d_ls_pvt->galileo_ephemeris_map.cend()))
-                                                        {
-                                                            std::string gal_signal("1B 7X");
-                                                            rp->rinex_obs_header(rp->obsFile, galileo_ephemeris_iter->second, d_rx_time, gal_signal);
-                                                            rp->rinex_nav_header(rp->navGalFile, d_ls_pvt->galileo_iono, d_ls_pvt->galileo_utc_model, d_ls_pvt->galileo_almanac);
-                                                            b_rinex_header_written = true;  // do not write header anymore
-                                                        }
-                                                }
-                                            if (type_of_rx == 23)  // GLONASS L1 C/A only
-                                                {
-                                                    std::string signal("1G");
-                                                    if (glonass_gnav_ephemeris_iter != d_ls_pvt->glonass_gnav_ephemeris_map.cend())
-                                                        {
-                                                            rp->rinex_obs_header(rp->obsFile, glonass_gnav_ephemeris_iter->second, d_rx_time, signal);
-                                                            rp->rinex_nav_header(rp->navGloFile, d_ls_pvt->glonass_gnav_utc_model, glonass_gnav_ephemeris_iter->second);
-                                                            b_rinex_header_written = true;  // do not write header anymore
-                                                        }
-                                                }
-                                            if (type_of_rx == 24)  // GLONASS L2 C/A only
-                                                {
-                                                    std::string signal("2G");
-                                                    if (glonass_gnav_ephemeris_iter != d_ls_pvt->glonass_gnav_ephemeris_map.cend())
-                                                        {
-                                                            rp->rinex_obs_header(rp->obsFile, glonass_gnav_ephemeris_iter->second, d_rx_time, signal);
-                                                            rp->rinex_nav_header(rp->navGloFile, d_ls_pvt->glonass_gnav_utc_model, glonass_gnav_ephemeris_iter->second);
-                                                            b_rinex_header_written = true;  // do not write header anymore
-                                                        }
-                                                }
-                                            if (type_of_rx == 25)  // GLONASS L1 C/A + GLONASS L2 C/A
-                                                {
-                                                    std::string signal("1G 2G");
-                                                    if (glonass_gnav_ephemeris_iter != d_ls_pvt->glonass_gnav_ephemeris_map.cend())
-                                                        {
-                                                            rp->rinex_obs_header(rp->obsFile, glonass_gnav_ephemeris_iter->second, d_rx_time, signal);
-                                                            rp->rinex_nav_header(rp->navGloFile, d_ls_pvt->glonass_gnav_utc_model, glonass_gnav_ephemeris_iter->second);
-                                                            b_rinex_header_written = true;  // do not write header anymore
-                                                        }
-                                                }
-
-                                            if (type_of_rx == 26)  // GPS L1 C/A + GLONASS L1 C/A
-                                                {
-                                                    if ((glonass_gnav_ephemeris_iter != d_ls_pvt->glonass_gnav_ephemeris_map.cend()) and (gps_ephemeris_iter != d_ls_pvt->gps_ephemeris_map.cend()))
-                                                        {
-                                                            std::string glo_signal("1G");
-                                                            rp->rinex_obs_header(rp->obsFile, gps_ephemeris_iter->second, glonass_gnav_ephemeris_iter->second, d_rx_time, glo_signal);
-                                                            if (d_rinex_version == 3)
-                                                                rp->rinex_nav_header(rp->navMixFile, d_ls_pvt->gps_iono, d_ls_pvt->gps_utc_model, d_ls_pvt->glonass_gnav_utc_model, d_ls_pvt->glonass_gnav_almanac);
-                                                            if (d_rinex_version == 2)
-                                                                {
-                                                                    rp->rinex_nav_header(rp->navFile, d_ls_pvt->gps_iono, d_ls_pvt->gps_utc_model);
-                                                                    rp->rinex_nav_header(rp->navGloFile, d_ls_pvt->glonass_gnav_utc_model, glonass_gnav_ephemeris_iter->second);
-                                                                }
-                                                            b_rinex_header_written = true;  // do not write header anymore
-                                                        }
-                                                }
-                                            if (type_of_rx == 27)  //  Galileo E1B + GLONASS L1 C/A
-                                                {
-                                                    if ((glonass_gnav_ephemeris_iter != d_ls_pvt->glonass_gnav_ephemeris_map.cend()) and (galileo_ephemeris_iter != d_ls_pvt->galileo_ephemeris_map.cend()))
-                                                        {
-                                                            std::string glo_signal("1G");
-                                                            std::string gal_signal("1B");
-                                                            rp->rinex_obs_header(rp->obsFile, galileo_ephemeris_iter->second, glonass_gnav_ephemeris_iter->second, d_rx_time, glo_signal, gal_signal);
-                                                            rp->rinex_nav_header(rp->navMixFile, d_ls_pvt->galileo_iono, d_ls_pvt->galileo_utc_model, d_ls_pvt->galileo_almanac, d_ls_pvt->glonass_gnav_utc_model, d_ls_pvt->glonass_gnav_almanac);
-                                                            b_rinex_header_written = true;  // do not write header anymore
-                                                        }
-                                                }
-                                            if (type_of_rx == 28)  // GPS L2C + GLONASS L1 C/A
-                                                {
-                                                    if ((glonass_gnav_ephemeris_iter != d_ls_pvt->glonass_gnav_ephemeris_map.cend()) and (gps_cnav_ephemeris_iter != d_ls_pvt->gps_cnav_ephemeris_map.cend()))
-                                                        {
-                                                            std::string glo_signal("1G");
-                                                            rp->rinex_obs_header(rp->obsFile, gps_cnav_ephemeris_iter->second, glonass_gnav_ephemeris_iter->second, d_rx_time, glo_signal);
-                                                            rp->rinex_nav_header(rp->navMixFile, d_ls_pvt->gps_cnav_iono, d_ls_pvt->gps_cnav_utc_model, d_ls_pvt->glonass_gnav_utc_model, d_ls_pvt->glonass_gnav_almanac);
-                                                            b_rinex_header_written = true;  // do not write header anymore
-                                                        }
-                                                }
-                                            if (type_of_rx == 29)  // GPS L1 C/A + GLONASS L2 C/A
-                                                {
-                                                    if ((glonass_gnav_ephemeris_iter != d_ls_pvt->glonass_gnav_ephemeris_map.cend()) && (gps_ephemeris_iter != d_ls_pvt->gps_ephemeris_map.cend()))
-                                                        {
-                                                            std::string glo_signal("2G");
-                                                            rp->rinex_obs_header(rp->obsFile, gps_ephemeris_iter->second, glonass_gnav_ephemeris_iter->second, d_rx_time, glo_signal);
-                                                            if (d_rinex_version == 3)
-                                                                rp->rinex_nav_header(rp->navMixFile, d_ls_pvt->gps_iono, d_ls_pvt->gps_utc_model, d_ls_pvt->glonass_gnav_utc_model, d_ls_pvt->glonass_gnav_almanac);
-                                                            if (d_rinex_version == 2)
-                                                                {
-                                                                    rp->rinex_nav_header(rp->navFile, d_ls_pvt->gps_iono, d_ls_pvt->gps_utc_model);
-                                                                    rp->rinex_nav_header(rp->navGloFile, d_ls_pvt->glonass_gnav_utc_model, glonass_gnav_ephemeris_iter->second);
-                                                                }
-                                                            b_rinex_header_written = true;  // do not write header anymore
-                                                        }
-                                                }
-                                            if (type_of_rx == 30)  //  Galileo E1B + GLONASS L2 C/A
-                                                {
-                                                    if ((glonass_gnav_ephemeris_iter != d_ls_pvt->glonass_gnav_ephemeris_map.cend()) && (galileo_ephemeris_iter != d_ls_pvt->galileo_ephemeris_map.cend()))
-                                                        {
-                                                            std::string glo_signal("2G");
-                                                            std::string gal_signal("1B");
-                                                            rp->rinex_obs_header(rp->obsFile, galileo_ephemeris_iter->second, glonass_gnav_ephemeris_iter->second, d_rx_time, glo_signal, gal_signal);
-                                                            rp->rinex_nav_header(rp->navMixFile, d_ls_pvt->galileo_iono, d_ls_pvt->galileo_utc_model, d_ls_pvt->galileo_almanac, d_ls_pvt->glonass_gnav_utc_model, d_ls_pvt->glonass_gnav_almanac);
-                                                            b_rinex_header_written = true;  // do not write header anymore
-                                                        }
-                                                }
-                                            if (type_of_rx == 31)  // GPS L2C + GLONASS L2 C/A
-                                                {
-                                                    if ((glonass_gnav_ephemeris_iter != d_ls_pvt->glonass_gnav_ephemeris_map.cend()) && (gps_cnav_ephemeris_iter != d_ls_pvt->gps_cnav_ephemeris_map.cend()))
-                                                        {
-                                                            std::string glo_signal("2G");
-                                                            rp->rinex_obs_header(rp->obsFile, gps_cnav_ephemeris_iter->second, glonass_gnav_ephemeris_iter->second, d_rx_time, glo_signal);
-                                                            rp->rinex_nav_header(rp->navMixFile, d_ls_pvt->gps_cnav_iono, d_ls_pvt->gps_cnav_utc_model, d_ls_pvt->glonass_gnav_utc_model, d_ls_pvt->glonass_gnav_almanac);
-                                                            b_rinex_header_written = true;  // do not write header anymore
-                                                        }
-                                                }
-/*                                            if (type_of_rx == 32)  // Beidou B1I only
-                                                {
-                                                    if (beidou_ephemeris_iter != d_ls_pvt->beidou_ephemeris_map.cend())
-                                                        {
-                                                            rp->rinex_obs_header(rp->obsFile, beidou_ephemeris_iter->second, d_rx_time);
-                                                            rp->rinex_nav_header(rp->navFile, d_ls_pvt->beidou_iono, d_ls_pvt->beidou_utc_model);
-                                                            b_rinex_header_written = true;  // do not write header anymore
-                                                        }
-                                                }
-*/
-
-                                        }
-                                    if (b_rinex_header_written)  // The header is already written, we can now log the navigation message data
-                                        {
-                                            if (flag_write_RINEX_nav_output)
-                                                {
-                                                    if (type_of_rx == 1)  // GPS L1 C/A only
-                                                        {
-                                                            rp->log_rinex_nav(rp->navFile, d_ls_pvt->gps_ephemeris_map);
-                                                        }
-                                                    if (type_of_rx == 2)  // GPS L2C only
-                                                        {
-                                                            rp->log_rinex_nav(rp->navFile, d_ls_pvt->gps_cnav_ephemeris_map);
-                                                        }
-                                                    if (type_of_rx == 3)  // GPS L5 only
-                                                        {
-                                                            rp->log_rinex_nav(rp->navFile, d_ls_pvt->gps_cnav_ephemeris_map);
-                                                        }
-                                                    if ((type_of_rx == 4) or (type_of_rx == 5) or (type_of_rx == 6))  // Galileo
-                                                        {
-                                                            rp->log_rinex_nav(rp->navGalFile, d_ls_pvt->galileo_ephemeris_map);
-                                                        }
-                                                    if (type_of_rx == 7)  // GPS L1 C/A + GPS L2C
-                                                        {
-                                                            rp->log_rinex_nav(rp->navFile, d_ls_pvt->gps_cnav_ephemeris_map);
-                                                        }
-                                                    if ((type_of_rx == 9) or (type_of_rx == 10) or (type_of_rx == 11))  // GPS L1 C/A + Galileo
-                                                        {
-                                                            rp->log_rinex_nav(rp->navMixFile, d_ls_pvt->gps_ephemeris_map, d_ls_pvt->galileo_ephemeris_map);
-                                                        }
-                                                    if ((type_of_rx == 14) or (type_of_rx == 15))  //  Galileo E1B + Galileo E5a
-                                                        {
-                                                            rp->log_rinex_nav(rp->navGalFile, d_ls_pvt->galileo_ephemeris_map);
-                                                        }
-                                                    if ((type_of_rx == 23) or (type_of_rx == 24) or (type_of_rx == 25))  //  GLONASS L1 C/A, GLONASS L2 C/A
-                                                        {
-                                                            rp->log_rinex_nav(rp->navGloFile, d_ls_pvt->glonass_gnav_ephemeris_map);
-                                                        }
-                                                    if (type_of_rx == 26)  //  GPS L1 C/A + GLONASS L1 C/A
-                                                        {
-                                                            if (d_rinex_version == 3)
-                                                                rp->log_rinex_nav(rp->navMixFile, d_ls_pvt->gps_ephemeris_map, d_ls_pvt->glonass_gnav_ephemeris_map);
-                                                            if (d_rinex_version == 2)
-                                                                {
-                                                                    rp->log_rinex_nav(rp->navFile, d_ls_pvt->gps_ephemeris_map);
-                                                                    rp->log_rinex_nav(rp->navGloFile, d_ls_pvt->glonass_gnav_ephemeris_map);
-                                                                }
-                                                        }
-                                                    if (type_of_rx == 27)  //  Galileo E1B + GLONASS L1 C/A
-                                                        {
-                                                            rp->log_rinex_nav(rp->navMixFile, d_ls_pvt->galileo_ephemeris_map, d_ls_pvt->glonass_gnav_ephemeris_map);
-                                                        }
-                                                    if (type_of_rx == 28)  //  GPS L2C + GLONASS L1 C/A
-                                                        {
-                                                            rp->log_rinex_nav(rp->navMixFile, d_ls_pvt->gps_cnav_ephemeris_map, d_ls_pvt->glonass_gnav_ephemeris_map);
-                                                        }
-                                                    if (type_of_rx == 29)  //  GPS L1 C/A + GLONASS L2 C/A
-                                                        {
-                                                            if (d_rinex_version == 3)
-                                                                rp->log_rinex_nav(rp->navMixFile, d_ls_pvt->gps_ephemeris_map, d_ls_pvt->glonass_gnav_ephemeris_map);
-                                                            if (d_rinex_version == 2)
-                                                                {
-                                                                    rp->log_rinex_nav(rp->navFile, d_ls_pvt->gps_ephemeris_map);
-                                                                    rp->log_rinex_nav(rp->navGloFile, d_ls_pvt->glonass_gnav_ephemeris_map);
-                                                                }
-                                                        }
-                                                    if (type_of_rx == 30)  //  Galileo E1B + GLONASS L2 C/A
-                                                        {
-                                                            rp->log_rinex_nav(rp->navMixFile, d_ls_pvt->galileo_ephemeris_map, d_ls_pvt->glonass_gnav_ephemeris_map);
-                                                        }
-                                                    if (type_of_rx == 31)  //  GPS L2C + GLONASS L2 C/A
-                                                        {
-                                                            rp->log_rinex_nav(rp->navMixFile, d_ls_pvt->gps_cnav_ephemeris_map, d_ls_pvt->glonass_gnav_ephemeris_map);
-                                                        }
-/*                                                    if (type_of_rx == 32)  // GPS L1 C/A only
-                                                        {
-                                                            rp->log_rinex_nav(rp->navFile, d_ls_pvt->beidou_ephemeris_map);
-                                                        }
-*/
-                                                }
-                                            galileo_ephemeris_iter = d_ls_pvt->galileo_ephemeris_map.cbegin();
-                                            gps_ephemeris_iter = d_ls_pvt->gps_ephemeris_map.cbegin();
-                                            gps_cnav_ephemeris_iter = d_ls_pvt->gps_cnav_ephemeris_map.cbegin();
-                                            glonass_gnav_ephemeris_iter = d_ls_pvt->glonass_gnav_ephemeris_map.cbegin();
-                                            beidou_ephemeris_iter = d_ls_pvt->beidou_ephemeris_map.cbegin();
-
-                                            // Log observables into the RINEX file
-                                            if (flag_write_RINEX_obs_output)
-                                                {
-                                                    if (type_of_rx == 1)  // GPS L1 C/A only
-                                                        {
-                                                            if (gps_ephemeris_iter != d_ls_pvt->gps_ephemeris_map.end())
-                                                                {
-                                                                    rp->log_rinex_obs(rp->obsFile, gps_ephemeris_iter->second, d_rx_time, gnss_observables_map);
-                                                                }
-                                                            if (!b_rinex_header_updated and (d_ls_pvt->gps_utc_model.d_A0 != 0))
-                                                                {
-                                                                    rp->update_obs_header(rp->obsFile, d_ls_pvt->gps_utc_model);
-                                                                    rp->update_nav_header(rp->navFile, d_ls_pvt->gps_utc_model, d_ls_pvt->gps_iono);
-                                                                    b_rinex_header_updated = true;
-                                                                }
-                                                        }
-                                                    if (type_of_rx == 2)  // GPS L2C only
-                                                        {
-                                                            if (gps_cnav_ephemeris_iter != d_ls_pvt->gps_cnav_ephemeris_map.end())
-                                                                {
-                                                                    rp->log_rinex_obs(rp->obsFile, gps_cnav_ephemeris_iter->second, d_rx_time, gnss_observables_map);
-                                                                }
-                                                            if (!b_rinex_header_updated and (d_ls_pvt->gps_cnav_utc_model.d_A0 != 0))
-                                                                {
-                                                                    rp->update_obs_header(rp->obsFile, d_ls_pvt->gps_cnav_utc_model);
-                                                                    rp->update_nav_header(rp->navFile, d_ls_pvt->gps_cnav_utc_model, d_ls_pvt->gps_cnav_iono);
-                                                                    b_rinex_header_updated = true;
-                                                                }
-                                                        }
-                                                    if (type_of_rx == 3)  // GPS L5
-                                                        {
-                                                            if (gps_cnav_ephemeris_iter != d_ls_pvt->gps_cnav_ephemeris_map.end())
-                                                                {
-                                                                    rp->log_rinex_obs(rp->obsFile, gps_cnav_ephemeris_iter->second, d_rx_time, gnss_observables_map);
-                                                                }
-                                                            if (!b_rinex_header_updated and (d_ls_pvt->gps_cnav_utc_model.d_A0 != 0))
-                                                                {
-                                                                    rp->update_obs_header(rp->obsFile, d_ls_pvt->gps_cnav_utc_model);
-                                                                    rp->update_nav_header(rp->navFile, d_ls_pvt->gps_cnav_utc_model, d_ls_pvt->gps_cnav_iono);
-                                                                    b_rinex_header_updated = true;
-                                                                }
-                                                        }
-                                                    if (type_of_rx == 4)  // Galileo E1B only
-                                                        {
-                                                            if (galileo_ephemeris_iter != d_ls_pvt->galileo_ephemeris_map.end())
-                                                                {
-                                                                    rp->log_rinex_obs(rp->obsFile, galileo_ephemeris_iter->second, d_rx_time, gnss_observables_map, "1B");
-                                                                }
-                                                            if (!b_rinex_header_updated and (d_ls_pvt->galileo_utc_model.A0_6 != 0))
-                                                                {
-                                                                    rp->update_nav_header(rp->navGalFile, d_ls_pvt->galileo_iono, d_ls_pvt->galileo_utc_model, d_ls_pvt->galileo_almanac);
-                                                                    rp->update_obs_header(rp->obsFile, d_ls_pvt->galileo_utc_model);
-                                                                    b_rinex_header_updated = true;
-                                                                }
-                                                        }
-                                                    if (type_of_rx == 5)  // Galileo E5a only
-                                                        {
-                                                            if (galileo_ephemeris_iter != d_ls_pvt->galileo_ephemeris_map.end())
-                                                                {
-                                                                    rp->log_rinex_obs(rp->obsFile, galileo_ephemeris_iter->second, d_rx_time, gnss_observables_map, "5X");
-                                                                }
-                                                            if (!b_rinex_header_updated and (d_ls_pvt->galileo_utc_model.A0_6 != 0))
-                                                                {
-                                                                    rp->update_nav_header(rp->navGalFile, d_ls_pvt->galileo_iono, d_ls_pvt->galileo_utc_model, d_ls_pvt->galileo_almanac);
-                                                                    rp->update_obs_header(rp->obsFile, d_ls_pvt->galileo_utc_model);
-                                                                    b_rinex_header_updated = true;
-                                                                }
-                                                        }
-                                                    if (type_of_rx == 6)  // Galileo E5b only
-                                                        {
-                                                            if (galileo_ephemeris_iter != d_ls_pvt->galileo_ephemeris_map.end())
-                                                                {
-                                                                    rp->log_rinex_obs(rp->obsFile, galileo_ephemeris_iter->second, d_rx_time, gnss_observables_map, "7X");
-                                                                }
-                                                            if (!b_rinex_header_updated and (d_ls_pvt->galileo_utc_model.A0_6 != 0))
-                                                                {
-                                                                    rp->update_nav_header(rp->navGalFile, d_ls_pvt->galileo_iono, d_ls_pvt->galileo_utc_model, d_ls_pvt->galileo_almanac);
-                                                                    rp->update_obs_header(rp->obsFile, d_ls_pvt->galileo_utc_model);
-                                                                    b_rinex_header_updated = true;
-                                                                }
-                                                        }
-                                                    if (type_of_rx == 7)  // GPS L1 C/A + GPS L2C
-                                                        {
-                                                            if ((gps_ephemeris_iter != d_ls_pvt->gps_ephemeris_map.end()) and (gps_cnav_ephemeris_iter != d_ls_pvt->gps_cnav_ephemeris_map.end()))
-                                                                {
-                                                                    rp->log_rinex_obs(rp->obsFile, gps_ephemeris_iter->second, gps_cnav_ephemeris_iter->second, d_rx_time, gnss_observables_map);
-                                                                }
-                                                            if (!b_rinex_header_updated and (d_ls_pvt->gps_utc_model.d_A0 != 0))
-                                                                {
-                                                                    rp->update_obs_header(rp->obsFile, d_ls_pvt->gps_utc_model);
-                                                                    rp->update_nav_header(rp->navFile, d_ls_pvt->gps_utc_model, d_ls_pvt->gps_iono);
-                                                                    b_rinex_header_updated = true;
-                                                                }
-                                                        }
-                                                    if (type_of_rx == 9)  // GPS L1 C/A + Galileo E1B
-                                                        {
-                                                            if ((galileo_ephemeris_iter != d_ls_pvt->galileo_ephemeris_map.end()) and (gps_ephemeris_iter != d_ls_pvt->gps_ephemeris_map.end()))
-                                                                {
-                                                                    rp->log_rinex_obs(rp->obsFile, gps_ephemeris_iter->second, galileo_ephemeris_iter->second, d_rx_time, gnss_observables_map);
-                                                                }
-                                                            if (!b_rinex_header_updated and (d_ls_pvt->gps_utc_model.d_A0 != 0))
-                                                                {
-                                                                    rp->update_obs_header(rp->obsFile, d_ls_pvt->gps_utc_model);
-                                                                    rp->update_nav_header(rp->navMixFile, d_ls_pvt->gps_iono, d_ls_pvt->gps_utc_model, d_ls_pvt->galileo_iono, d_ls_pvt->galileo_utc_model, d_ls_pvt->galileo_almanac);
-                                                                    b_rinex_header_updated = true;
-                                                                }
-                                                        }
-                                                    if (type_of_rx == 14)  // Galileo E1B + Galileo E5a
-                                                        {
-                                                            if (galileo_ephemeris_iter != d_ls_pvt->galileo_ephemeris_map.end())
-                                                                {
-                                                                    rp->log_rinex_obs(rp->obsFile, galileo_ephemeris_iter->second, d_rx_time, gnss_observables_map, "1B 5X");
-                                                                }
-                                                            if (!b_rinex_header_updated and (d_ls_pvt->galileo_utc_model.A0_6 != 0))
-                                                                {
-                                                                    rp->update_nav_header(rp->navGalFile, d_ls_pvt->galileo_iono, d_ls_pvt->galileo_utc_model, d_ls_pvt->galileo_almanac);
-                                                                    rp->update_obs_header(rp->obsFile, d_ls_pvt->galileo_utc_model);
-                                                                    b_rinex_header_updated = true;
-                                                                }
-                                                        }
-                                                    if (type_of_rx == 15)  // Galileo E1B + Galileo E5b
-                                                        {
-                                                            if (galileo_ephemeris_iter != d_ls_pvt->galileo_ephemeris_map.end())
-                                                                {
-                                                                    rp->log_rinex_obs(rp->obsFile, galileo_ephemeris_iter->second, d_rx_time, gnss_observables_map, "1B 7X");
-                                                                }
-                                                            if (!b_rinex_header_updated and (d_ls_pvt->galileo_utc_model.A0_6 != 0))
-                                                                {
-                                                                    rp->update_nav_header(rp->navGalFile, d_ls_pvt->galileo_iono, d_ls_pvt->galileo_utc_model, d_ls_pvt->galileo_almanac);
-                                                                    rp->update_obs_header(rp->obsFile, d_ls_pvt->galileo_utc_model);
-                                                                    b_rinex_header_updated = true;
-                                                                }
-                                                        }
-                                                    if (type_of_rx == 23)  // GLONASS L1 C/A only
-                                                        {
-                                                            if (glonass_gnav_ephemeris_iter != d_ls_pvt->glonass_gnav_ephemeris_map.end())
-                                                                {
-                                                                    rp->log_rinex_obs(rp->obsFile, glonass_gnav_ephemeris_iter->second, d_rx_time, gnss_observables_map, "1C");
-                                                                }
-                                                            if (!b_rinex_header_updated and (d_ls_pvt->glonass_gnav_utc_model.d_tau_c != 0))
-                                                                {
-                                                                    rp->update_nav_header(rp->navGloFile, d_ls_pvt->glonass_gnav_utc_model, d_ls_pvt->glonass_gnav_almanac);
-                                                                    rp->update_obs_header(rp->obsFile, d_ls_pvt->glonass_gnav_utc_model);
-                                                                    b_rinex_header_updated = true;
-                                                                }
-                                                        }
-                                                    if (type_of_rx == 24)  // GLONASS L2 C/A only
-                                                        {
-                                                            if (glonass_gnav_ephemeris_iter != d_ls_pvt->glonass_gnav_ephemeris_map.end())
-                                                                {
-                                                                    rp->log_rinex_obs(rp->obsFile, glonass_gnav_ephemeris_iter->second, d_rx_time, gnss_observables_map, "2C");
-                                                                }
-                                                            if (!b_rinex_header_updated and (d_ls_pvt->glonass_gnav_utc_model.d_tau_c != 0))
-                                                                {
-                                                                    rp->update_nav_header(rp->navGloFile, d_ls_pvt->glonass_gnav_utc_model, d_ls_pvt->glonass_gnav_almanac);
-                                                                    rp->update_obs_header(rp->obsFile, d_ls_pvt->glonass_gnav_utc_model);
-                                                                    b_rinex_header_updated = true;
-                                                                }
-                                                        }
-                                                    if (type_of_rx == 25)  // GLONASS L1 C/A + GLONASS L2 C/A
-                                                        {
-                                                            if (glonass_gnav_ephemeris_iter != d_ls_pvt->glonass_gnav_ephemeris_map.end())
-                                                                {
-                                                                    rp->log_rinex_obs(rp->obsFile, glonass_gnav_ephemeris_iter->second, d_rx_time, gnss_observables_map, "1C 2C");
-                                                                }
-                                                            if (!b_rinex_header_updated and (d_ls_pvt->glonass_gnav_utc_model.d_tau_c != 0))
-                                                                {
-                                                                    rp->update_nav_header(rp->navMixFile, d_ls_pvt->glonass_gnav_utc_model, d_ls_pvt->glonass_gnav_almanac);
-                                                                    rp->update_obs_header(rp->obsFile, d_ls_pvt->glonass_gnav_utc_model);
-                                                                    b_rinex_header_updated = true;
-                                                                }
-                                                        }
-                                                    if (type_of_rx == 26)  // GPS L1 C/A + GLONASS L1 C/A
-                                                        {
-                                                            if ((glonass_gnav_ephemeris_iter != d_ls_pvt->glonass_gnav_ephemeris_map.end()) and (gps_ephemeris_iter != d_ls_pvt->gps_ephemeris_map.end()))
-                                                                {
-                                                                    rp->log_rinex_obs(rp->obsFile, gps_ephemeris_iter->second, glonass_gnav_ephemeris_iter->second, d_rx_time, gnss_observables_map);
-                                                                }
-                                                            if (!b_rinex_header_updated and (d_ls_pvt->gps_utc_model.d_A0 != 0))
-=======
                                                         case 1:  // GPS L1 C/A
                                                             if (flag_write_RTCM_1019_output == true)
->>>>>>> 097dea2e
                                                                 {
                                                                     for (std::map<int, Gps_Ephemeris>::const_iterator gps_eph_iter = d_pvt_solver->gps_ephemeris_map.cbegin(); gps_eph_iter != d_pvt_solver->gps_ephemeris_map.cend(); gps_eph_iter++)
                                                                         {
@@ -2469,39 +2093,9 @@
                                                                             d_rtcm_printer->Print_Rtcm_MSM(7, {}, {}, gal_eph_iter->second, {}, d_rx_time, gnss_observables_map, 0, 0, 0, 0, 0);
                                                                         }
                                                                 }
-<<<<<<< HEAD
-                                                        }
-/*                                                    if (type_of_rx == 32)  // Beidou
-                                                        {
-                                                            if (beidou_ephemeris_iter != d_ls_pvt->beidou_ephemeris_map.end())
-                                                                {
-                                                                    rp->log_rinex_obs(rp->obsFile, beidou_ephemeris_iter->second, d_rx_time, gnss_observables_map);
-                                                                }
-                                                            if (!b_rinex_header_updated and (d_ls_pvt->beidou_utc_model.d_A0 != 0))
-                                                                {
-                                                                    rp->update_obs_header(rp->obsFile, d_ls_pvt->beidou_utc_model);
-                                                                    rp->update_nav_header(rp->navFile, d_ls_pvt->beidou_utc_model, d_ls_pvt->beidou_iono);
-                                                                    b_rinex_header_updated = true;
-                                                                }
-                                                        }
-*/
-
-                                                }
-                                        }
-
-                                    // ####################### RTCM MESSAGES #################
-                                    try
-                                        {
-                                            if (b_rtcm_writing_started)
-                                                {
-                                                    if (type_of_rx == 1)  // GPS L1 C/A
-                                                        {
-                                                            if (flag_write_RTCM_1019_output == true)
-=======
                                                             break;
                                                         case 13:  // L5+E5a
                                                             if (flag_write_RTCM_1045_output == true)
->>>>>>> 097dea2e
                                                                 {
                                                                     for (std::map<int, Galileo_Ephemeris>::const_iterator gal_eph_iter = d_pvt_solver->galileo_ephemeris_map.cbegin(); gal_eph_iter != d_pvt_solver->galileo_ephemeris_map.cend(); gal_eph_iter++)
                                                                         {
@@ -3404,15 +2998,9 @@
                             // p_time += boost::posix_time::microseconds(round(rtklib_utc_time.sec * 1e6));
                             // std::cout << TEXT_MAGENTA << "Observable RX time (GPST) " << boost::posix_time::to_simple_string(p_time) << TEXT_RESET << std::endl;
 
-<<<<<<< HEAD
-                            DLOG(INFO) << "Position at " << boost::posix_time::to_simple_string(d_ls_pvt->get_position_UTC_time())
-                                      << " UTC using " << d_ls_pvt->get_num_valid_observations() << " observations is Lat = " << d_ls_pvt->get_latitude() << " [deg], Long = " << d_ls_pvt->get_longitude()
-                                      << " [deg], Height = " << d_ls_pvt->get_height() << " [m]";
-=======
                             DLOG(INFO) << "Position at " << boost::posix_time::to_simple_string(d_pvt_solver->get_position_UTC_time())
                                        << " UTC using " << d_pvt_solver->get_num_valid_observations() << " observations is Lat = " << d_pvt_solver->get_latitude() << " [deg], Long = " << d_pvt_solver->get_longitude()
                                        << " [deg], Height = " << d_pvt_solver->get_height() << " [m]";
->>>>>>> 097dea2e
 
                             /* std::cout << "Dilution of Precision at " << boost::posix_time::to_simple_string(d_pvt_solver->get_position_UTC_time())
                                          << " UTC using "<< d_pvt_solver->get_num_valid_observations() <<" observations is HDOP = " << d_pvt_solver->get_hdop() << " VDOP = "
