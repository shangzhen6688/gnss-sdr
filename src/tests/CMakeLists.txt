# Copyright (C) 2010-2018  (see AUTHORS file for a list of contributors)
#
# This file is part of GNSS-SDR.
#
# GNSS-SDR is free software: you can redistribute it and/or modify
# it under the terms of the GNU General Public License as published by
# the Free Software Foundation, either version 3 of the License, or
# (at your option) any later version.
#
# GNSS-SDR is distributed in the hope that it will be useful,
# but WITHOUT ANY WARRANTY; without even the implied warranty of
# MERCHANTABILITY or FITNESS FOR A PARTICULAR PURPOSE.  See the
# GNU General Public License for more details.
#
# You should have received a copy of the GNU General Public License
# along with GNSS-SDR. If not, see <https://www.gnu.org/licenses/>.
#


add_subdirectory(unit-tests/signal-processing-blocks/libs)

################################################################################
# Google Test - https://github.com/google/googletest
################################################################################
if(EXISTS $ENV{GTEST_DIR})
   set(GTEST_DIR_LOCAL $ENV{GTEST_DIR})
endif(EXISTS $ENV{GTEST_DIR})
if(GTEST_DIR)
    set(GTEST_DIR_LOCAL ${GTEST_DIR})
endif(GTEST_DIR)
if(NOT GTEST_DIR_LOCAL)
    set(GTEST_DIR_LOCAL false)
else()
    set(GTEST_DIR_LOCAL true)
endif(NOT GTEST_DIR_LOCAL)

if(GTEST_INCLUDE_DIRS)
    set(GTEST_DIR_LOCAL true)
endif(GTEST_INCLUDE_DIRS)

set(GTEST_COMPILER -DCMAKE_CXX_COMPILER=${CMAKE_CXX_COMPILER} -DCMAKE_C_COMPILER=${CMAKE_C_COMPILER})
set(TOOLCHAIN_ARG "")
if(EXISTS $ENV{OECORE_TARGET_SYSROOT})
    set(GTEST_COMPILER "")
    set(TOOLCHAIN_ARG "-DCMAKE_TOOLCHAIN_FILE=${CMAKE_CURRENT_SOURCE_DIR}/../../cmake/Toolchains/oe-sdk_cross.cmake")
endif(EXISTS $ENV{OECORE_TARGET_SYSROOT})

if(NOT ${GTEST_DIR_LOCAL})
     # if GTEST_DIR is not defined, we download and build it
     if(CMAKE_VERSION VERSION_LESS 3.2)
      ExternalProject_Add(
         gtest-${GNSSSDR_GTEST_LOCAL_VERSION}
         GIT_REPOSITORY https://github.com/google/googletest
         GIT_TAG release-${GNSSSDR_GTEST_LOCAL_VERSION}
         SOURCE_DIR ${CMAKE_CURRENT_SOURCE_DIR}/../../thirdparty/gtest/gtest-${GNSSSDR_GTEST_LOCAL_VERSION}
         BINARY_DIR ${CMAKE_CURRENT_BINARY_DIR}/../../gtest-${GNSSSDR_GTEST_LOCAL_VERSION}
         CMAKE_ARGS ${GTEST_COMPILER} -DBUILD_GTEST=ON -DBUILD_GMOCK=OFF ${TOOLCHAIN_ARG}
         UPDATE_COMMAND ""
         PATCH_COMMAND ""
         INSTALL_COMMAND ""
      )
     else(CMAKE_VERSION VERSION_LESS 3.2)
      ExternalProject_Add(
         gtest-${GNSSSDR_GTEST_LOCAL_VERSION}
         GIT_REPOSITORY https://github.com/google/googletest
         GIT_TAG release-${GNSSSDR_GTEST_LOCAL_VERSION}
         SOURCE_DIR ${CMAKE_CURRENT_SOURCE_DIR}/../../thirdparty/gtest/gtest-${GNSSSDR_GTEST_LOCAL_VERSION}
         BINARY_DIR ${CMAKE_CURRENT_BINARY_DIR}/../../gtest-${GNSSSDR_GTEST_LOCAL_VERSION}
         CMAKE_ARGS ${GTEST_COMPILER} -DBUILD_GTEST=ON -DBUILD_GMOCK=OFF ${TOOLCHAIN_ARG}
         UPDATE_COMMAND ""
         PATCH_COMMAND ""
         BUILD_BYPRODUCTS ${CMAKE_CURRENT_BINARY_DIR}/../../gtest-${GNSSSDR_GTEST_LOCAL_VERSION}/googletest/${CMAKE_FIND_LIBRARY_PREFIXES}gtest${CMAKE_STATIC_LIBRARY_SUFFIX}
                          ${CMAKE_CURRENT_BINARY_DIR}/../../gtest-${GNSSSDR_GTEST_LOCAL_VERSION}/googletest/${CMAKE_FIND_LIBRARY_PREFIXES}gtest_main${CMAKE_STATIC_LIBRARY_SUFFIX}
         INSTALL_COMMAND ""
      )
     endif(CMAKE_VERSION VERSION_LESS 3.2)

     # Set up variables
     # Set recently downloaded and build Googletest root folder
     set(GTEST_DIR "${CMAKE_CURRENT_SOURCE_DIR}/../../thirdparty/gtest/gtest-${GNSSSDR_GTEST_LOCAL_VERSION}/googletest")
     # Source code
     ExternalProject_Get_Property(gtest-${GNSSSDR_GTEST_LOCAL_VERSION} source_dir)
     set(GTEST_INCLUDE_DIR ${source_dir}/googletest/include)
     set(GTEST_INCLUDE_DIRECTORIES ${GTEST_DIR}/include ${GTEST_DIR} ${GTEST_DIR}/src)
     # Library
     ExternalProject_Get_Property(gtest-${GNSSSDR_GTEST_LOCAL_VERSION} binary_dir)
     if(OS_IS_MACOSX)
         if(CMAKE_GENERATOR STREQUAL Xcode)
             set(binary_dir "${binary_dir}/Debug")
         endif(CMAKE_GENERATOR STREQUAL Xcode)
     endif(OS_IS_MACOSX)
     set(GTEST_LIBRARY_PATH "${binary_dir}/googletest/${CMAKE_FIND_LIBRARY_PREFIXES}gtest${CMAKE_STATIC_LIBRARY_SUFFIX};${binary_dir}/googletest/${CMAKE_FIND_LIBRARY_PREFIXES}gtest_main${CMAKE_STATIC_LIBRARY_SUFFIX}")
     set(GTEST_LIBRARY gtest-${GNSSSDR_GTEST_LOCAL_VERSION})
     set(GTEST_LIBRARIES
          ${binary_dir}/googletest/${CMAKE_FIND_LIBRARY_PREFIXES}gtest${CMAKE_STATIC_LIBRARY_SUFFIX}
          ${binary_dir}/googletest/${CMAKE_FIND_LIBRARY_PREFIXES}gtest_main${CMAKE_STATIC_LIBRARY_SUFFIX}
     )
     set(GTEST_LIB_DIR "${CMAKE_CURRENT_BINARY_DIR}/../../gtest-${GNSSSDR_GTEST_LOCAL_VERSION}/googletest")
else(NOT ${GTEST_DIR_LOCAL})
     if(GTEST_INCLUDE_DIRS)
          set(GTEST_INCLUDE_DIRECTORIES ${GTEST_INCLUDE_DIRS} ${LIBGTEST_DEV_DIR})
          add_library(gtest ${LIBGTEST_DEV_DIR}/src/gtest-all.cc ${LIBGTEST_DEV_DIR}/src/gtest_main.cc)
          set(GTEST_LIBRARIES gtest)
     else(GTEST_INCLUDE_DIRS)
          # If the variable GTEST_DIR is defined, we use the existing Googletest
          set(GTEST_DIR $ENV{GTEST_DIR})
          set(GTEST_INCLUDE_DIRECTORIES ${GTEST_DIR}/include ${GTEST_DIR} ${GTEST_DIR}/src)
          add_library(gtest ${GTEST_DIR}/src/gtest-all.cc ${GTEST_DIR}/src/gtest_main.cc)
          set(GTEST_LIBRARIES gtest)
     endif(GTEST_INCLUDE_DIRS)
endif(NOT ${GTEST_DIR_LOCAL})



################################################################################
# Optional libraries
################################################################################
set(GNSS_SDR_TEST_OPTIONAL_LIBS "")
set(GNSS_SDR_TEST_OPTIONAL_HEADERS "")

if(ENABLE_CUDA)
    set(GNSS_SDR_TEST_OPTIONAL_HEADERS ${GNSS_SDR_TEST_OPTIONAL_HEADERS} ${CUDA_INCLUDE_DIRS})
    set(GNSS_SDR_TEST_OPTIONAL_LIBS ${GNSS_SDR_TEST_OPTIONAL_LIBS} ${CUDA_LIBRARIES})
endif(ENABLE_CUDA)


if(ENABLE_GPERFTOOLS)
    if(GPERFTOOLS_FOUND)
        set(GNSS_SDR_TEST_OPTIONAL_LIBS "${GNSS_SDR_TEST_OPTIONAL_LIBS};${GPERFTOOLS_LIBRARIES}")
        set(GNSS_SDR_TEST_OPTIONAL_HEADERS "${GNSS_SDR_TEST_OPTIONAL_HEADERS};${GPERFTOOLS_INCLUDE_DIR}")
    endif(GPERFTOOLS_FOUND)
endif(ENABLE_GPERFTOOLS)

if(Boost_VERSION LESS 105000)
     add_definitions(-DOLD_BOOST=1)
endif(Boost_VERSION LESS 105000)

if(OPENSSL_FOUND)
    add_definitions( -DUSE_OPENSSL_FALLBACK=1 )
endif(OPENSSL_FOUND)

if(CMAKE_CXX_COMPILER_ID MATCHES "Clang")
    if(OS_IS_MACOSX)
       set(CLANG_FLAGS "-stdlib=libc++ -lc++")
    endif(OS_IS_MACOSX)
endif(CMAKE_CXX_COMPILER_ID MATCHES "Clang")

if(OPENCL_FOUND)
    add_definitions(-DOPENCL_BLOCKS_TEST=1)
endif(OPENCL_FOUND)

if(ENABLE_CUDA)
    add_definitions(-DCUDA_BLOCKS_TEST=1)
endif(ENABLE_CUDA)

if(ENABLE_FPGA)
    add_definitions(-DFPGA_BLOCKS_TEST=1)
endif(ENABLE_FPGA)

find_package(Gnuplot)
if(GNUPLOT_FOUND)
    add_definitions(-DGNUPLOT_EXECUTABLE="${GNUPLOT_EXECUTABLE}")
endif(GNUPLOT_FOUND)

if(${PC_GNURADIO_RUNTIME_VERSION} VERSION_GREATER "3.7.15" )
     add_definitions( -DGR_GREATER_38=1 )
endif(${PC_GNURADIO_RUNTIME_VERSION} VERSION_GREATER "3.7.15" )


################################################################################
# Optional generator
################################################################################
if(ENABLE_UNIT_TESTING_EXTRA OR ENABLE_SYSTEM_TESTING_EXTRA OR ENABLE_FPGA)
   if(ENABLE_FPGA)
      set(CROSS_INSTALL_DIR "-DCMAKE_INSTALL_PREFIX=${CMAKE_INSTALL_PREFIX}")
      if(EXISTS $ENV{OECORE_TARGET_SYSROOT})
          set(CROSS_INSTALL_DIR "${CROSS_INSTALL_DIR} -DBOOST_ROOT=$ENV{OECORE_TARGET_SYSROOT}/usr")
      endif(EXISTS $ENV{OECORE_TARGET_SYSROOT})
   else(ENABLE_FPGA)
      set(CROSS_INSTALL_DIR "")
   endif(ENABLE_FPGA)
   ExternalProject_Add(
      gnss-sim
      GIT_REPOSITORY https://bitbucket.org/jarribas/gnss-simulator
      GIT_TAG ${GNSSSDR_GNSS_SIM_LOCAL_VERSION}
      SOURCE_DIR ${CMAKE_CURRENT_SOURCE_DIR}/../../thirdparty/gnss-sim
      BINARY_DIR ${CMAKE_CURRENT_BINARY_DIR}/../../gnss-sim
      CMAKE_ARGS ${GTEST_COMPILER} ${TOOLCHAIN_ARG} ${CROSS_INSTALL_DIR}
      UPDATE_COMMAND ""
      PATCH_COMMAND ""
      INSTALL_COMMAND ""
   )
   if(ENABLE_INSTALL_TESTS)
      install(PROGRAMS ${CMAKE_CURRENT_BINARY_DIR}/../../gnss-sim/gnss_sim DESTINATION bin)
      install(FILES ${CMAKE_CURRENT_BINARY_DIR}/../../../thirdparty/gnss-sim/brdc3540.14n DESTINATION share/gnss-sim)
      install(FILES ${CMAKE_CURRENT_BINARY_DIR}/../../../thirdparty/gnss-sim/circle.csv DESTINATION share/gnss-sim)
      set(SW_GENERATOR_BIN ${CMAKE_INSTALL_PREFIX}/bin/gnss_sim)
      add_definitions(-DSW_GENERATOR_BIN="${SW_GENERATOR_BIN}")
      add_definitions(-DDEFAULT_RINEX_NAV="${CMAKE_INSTALL_PREFIX}/share/gnss-sim/brdc3540.14n")
      add_definitions(-DDEFAULT_POSITION_FILE="${CMAKE_INSTALL_PREFIX}/share/gnss-sim/circle.csv")
   else(ENABLE_INSTALL_TESTS)
      set(SW_GENERATOR_BIN ${CMAKE_CURRENT_BINARY_DIR}/../../gnss-sim/gnss_sim)
      add_definitions(-DSW_GENERATOR_BIN="${SW_GENERATOR_BIN}")
      add_definitions(-DDEFAULT_RINEX_NAV="${CMAKE_CURRENT_BINARY_DIR}/../../../thirdparty/gnss-sim/brdc3540.14n")
      add_definitions(-DDEFAULT_POSITION_FILE="${CMAKE_CURRENT_BINARY_DIR}/../../../thirdparty/gnss-sim/circle.csv")
   endif(ENABLE_INSTALL_TESTS)

   ################################################################################
   # Local installation of GPSTk http://www.gpstk.org/
   ################################################################################
   find_package(GPSTK)
   if(NOT GPSTK_FOUND OR ENABLE_OWN_GPSTK)
      message(STATUS "GPSTk v${GNSSSDR_GPSTK_LOCAL_VERSION} will be automatically downloaded and built when doing 'make'.")
<<<<<<< HEAD
 #     if(NOT ENABLE_FPGA)
=======
#      if(NOT ENABLE_FPGA)
>>>>>>> f14ad930
          if(CMAKE_VERSION VERSION_LESS 3.2)
           ExternalProject_Add(
             gpstk-${GNSSSDR_GPSTK_LOCAL_VERSION}
             GIT_REPOSITORY https://github.com/SGL-UT/GPSTk
             GIT_TAG v${GNSSSDR_GPSTK_LOCAL_VERSION}
             SOURCE_DIR ${CMAKE_CURRENT_SOURCE_DIR}/../../thirdparty/gpstk-${GNSSSDR_GPSTK_LOCAL_VERSION}
             BINARY_DIR ${CMAKE_CURRENT_BINARY_DIR}/../../gpstk-${GNSSSDR_GPSTK_LOCAL_VERSION}
             CMAKE_ARGS ${GTEST_COMPILER} ${TOOLCHAIN_ARG} -DCMAKE_INSTALL_PREFIX=${CMAKE_SOURCE_DIR}/thirdparty/gpstk-${GNSSSDR_GPSTK_LOCAL_VERSION}/install -DBUILD_EXT=OFF -DBUILD_PYTHON=OFF
             UPDATE_COMMAND ""
             PATCH_COMMAND ""
           )
          else(CMAKE_VERSION VERSION_LESS 3.2)
           ExternalProject_Add(
             gpstk-${GNSSSDR_GPSTK_LOCAL_VERSION}
             GIT_REPOSITORY https://github.com/SGL-UT/GPSTk
             GIT_TAG v${GNSSSDR_GPSTK_LOCAL_VERSION}
             SOURCE_DIR ${CMAKE_CURRENT_SOURCE_DIR}/../../thirdparty/gpstk-${GNSSSDR_GPSTK_LOCAL_VERSION}
             BINARY_DIR ${CMAKE_CURRENT_BINARY_DIR}/../../gpstk-${GNSSSDR_GPSTK_LOCAL_VERSION}
             CMAKE_ARGS ${GTEST_COMPILER} ${TOOLCHAIN_ARG} -DCMAKE_INSTALL_PREFIX=${CMAKE_SOURCE_DIR}/thirdparty/gpstk-${GNSSSDR_GPSTK_LOCAL_VERSION}/install -DBUILD_EXT=OFF -DBUILD_PYTHON=OFF
             BUILD_BYPRODUCTS ${CMAKE_SOURCE_DIR}/thirdparty/gpstk-${GNSSSDR_GPSTK_LOCAL_VERSION}/install/lib/${CMAKE_FIND_LIBRARY_PREFIXES}gpstk${CMAKE_SHARED_LIBRARY_SUFFIX}
             UPDATE_COMMAND ""
             PATCH_COMMAND ""
           )
          endif(CMAKE_VERSION VERSION_LESS 3.2)

          set(GPSTK_INCLUDE_DIRS ${CMAKE_CURRENT_SOURCE_DIR}/../../thirdparty/gpstk-${GNSSSDR_GPSTK_LOCAL_VERSION}/install/include CACHE PATH "Local GPSTK headers")
          add_library(gpstk UNKNOWN IMPORTED)
          set_property(TARGET gpstk PROPERTY IMPORTED_LOCATION ${CMAKE_CURRENT_SOURCE_DIR}/../../thirdparty/gpstk-${GNSSSDR_GPSTK_LOCAL_VERSION}/install/lib/${CMAKE_FIND_LIBRARY_PREFIXES}gpstk${CMAKE_SHARED_LIBRARY_SUFFIX})
          add_dependencies(gpstk gpstk-${GNSSSDR_GPSTK_LOCAL_VERSION})
          set(GPSTK_BINDIR ${CMAKE_CURRENT_SOURCE_DIR}/../../thirdparty/gpstk-${GNSSSDR_GPSTK_LOCAL_VERSION}/install/bin/ )
          add_definitions(-DGPSTK_BINDIR="${GPSTK_BINDIR}")
          set(gpstk_libs gpstk)
          set(OWN_GPSTK True)
#      else(NOT ENABLE_FPGA)
#          message(STATUS "GPSTk has not been found, try to install it on target.")
#          message(STATUS "Some extra tests requiring GPSTk will not be built.")
#      endif(NOT ENABLE_FPGA)
   else(NOT GPSTK_FOUND OR ENABLE_OWN_GPSTK)
       set(gpstk_libs ${GPSTK_LIBRARIES})
       set(GPSTK_INCLUDE_DIRS ${GPSTK_INCLUDE_DIR})
       set(GPSTK_BINDIR ${GPSTK_LIBRARY}/../bin/ )
       add_definitions(-DGPSTK_BINDIR="${GPSTK_BINDIR}")
   endif(NOT GPSTK_FOUND OR ENABLE_OWN_GPSTK)
endif(ENABLE_UNIT_TESTING_EXTRA OR ENABLE_SYSTEM_TESTING_EXTRA OR ENABLE_FPGA)


if (ENABLE_UNIT_TESTING_EXTRA)
	set(GNSS_SDR_TEST_OPTIONAL_LIBS ${GNSS_SDR_TEST_OPTIONAL_LIBS} ${gpstk_libs})
	set(GNSS_SDR_TEST_OPTIONAL_HEADERS ${GNSS_SDR_TEST_OPTIONAL_HEADERS} ${GPSTK_INCLUDE_DIRS} ${GPSTK_INCLUDE_DIRS}/gpstk)
endif (ENABLE_UNIT_TESTING_EXTRA)

if(ENABLE_UNIT_TESTING_EXTRA)
   add_definitions(-DEXTRA_TESTS)
   if(NOT EXISTS ${CMAKE_SOURCE_DIR}/thirdparty/signal_samples/gps_l2c_m_prn7_5msps.dat)
      message(STATUS "Downloading some data files for testing...")
      file(DOWNLOAD https://sourceforge.net/projects/gnss-sdr/files/data/gps_l2c_m_prn7_5msps.dat ${CMAKE_CURRENT_SOURCE_DIR}/../../thirdparty/signal_samples/gps_l2c_m_prn7_5msps.dat
           SHOW_PROGRESS
           EXPECTED_HASH MD5=a6fcbefe155137945d3c33c5ef7bd0f9 )
   endif(NOT EXISTS ${CMAKE_SOURCE_DIR}/thirdparty/signal_samples/gps_l2c_m_prn7_5msps.dat)
   if(NOT EXISTS ${CMAKE_SOURCE_DIR}/thirdparty/signal_samples/Glonass_L1_CA_SIM_Fs_62Msps_4ms.dat)
      message(STATUS "Downloading some data files for testing...")
      file(DOWNLOAD https://sourceforge.net/projects/gnss-sdr/files/data/Glonass_L1_CA_SIM_Fs_62Msps_4ms.dat ${CMAKE_CURRENT_SOURCE_DIR}/../../thirdparty/signal_samples/Glonass_L1_CA_SIM_Fs_62Msps_4ms.dat
           SHOW_PROGRESS
           EXPECTED_HASH MD5=ffb72fc63c116be58d5e5ccb1daaed3a )
   endif(NOT EXISTS ${CMAKE_SOURCE_DIR}/thirdparty/signal_samples/Glonass_L1_CA_SIM_Fs_62Msps_4ms.dat)
   # if(NOT EXISTS ${CMAKE_SOURCE_DIR}/thirdparty/signal_samples/NT1065_GLONASS_L2_20160831_fs6625e6_if0e3_4ms.bin)
   #   message(STATUS "Downloading some data files for testing...")
   #   file(DOWNLOAD https://sourceforge.net/projects/gnss-sdr/files/data/NT1065_GLONASS_L2_20160831_fs6625e6_if0e3_4ms.bin ${CMAKE_CURRENT_SOURCE_DIR}/../../thirdparty/signal_samples/NT1065_GLONASS_L2_20160831_fs6625e6_if0e3_4ms.bin
   #        SHOW_PROGRESS
   #        EXPECTED_HASH MD5=d7055fc1dc931872b547a148af50a09b )
   # endif(NOT EXISTS ${CMAKE_SOURCE_DIR}/thirdparty/signal_samples/NT1065_GLONASS_L2_20160831_fs6625e6_if0e3_4ms.bin)
   if(ENABLE_INSTALL_TESTS)
      install(FILES ${CMAKE_CURRENT_SOURCE_DIR}/../../thirdparty/signal_samples/gps_l2c_m_prn7_5msps.dat DESTINATION share/gnss-sdr/signal_samples)
      install(FILES ${CMAKE_CURRENT_SOURCE_DIR}/../../thirdparty/signal_samples/Glonass_L1_CA_SIM_Fs_62Msps_4ms.dat DESTINATION share/gnss-sdr/signal_samples)
      # install(FILES ${CMAKE_CURRENT_SOURCE_DIR}/../../thirdparty/signal_samples/NT1065_GLONASS_L2_20160831_fs6625e6_if0e3_4ms.bin DESTINATION share/gnss-sdr/signal_samples)
   endif(ENABLE_INSTALL_TESTS)
endif(ENABLE_UNIT_TESTING_EXTRA)

if(ENABLE_INSTALL_TESTS)
   install(FILES ${CMAKE_SOURCE_DIR}/src/tests/signal_samples/GSoC_CTTC_capture_2012_07_26_4Msps_4ms.dat DESTINATION share/gnss-sdr/signal_samples)
   install(FILES ${CMAKE_SOURCE_DIR}/src/tests/signal_samples/Galileo_E1_ID_1_Fs_4Msps_8ms.dat DESTINATION share/gnss-sdr/signal_samples)
   install(FILES ${CMAKE_SOURCE_DIR}/src/tests/signal_samples/GPS_L1_CA_ID_1_Fs_4Msps_2ms.dat DESTINATION share/gnss-sdr/signal_samples)
   install(FILES ${CMAKE_SOURCE_DIR}/src/tests/signal_samples/NT1065_GLONASS_L1_20160831_fs6625e6_if0e3_4ms.bin DESTINATION share/gnss-sdr/signal_samples)
   add_definitions(-DTEST_PATH="${CMAKE_INSTALL_PREFIX}/share/gnss-sdr/")
else(ENABLE_INSTALL_TESTS)
   file(COPY ${CMAKE_SOURCE_DIR}/src/tests/signal_samples/GSoC_CTTC_capture_2012_07_26_4Msps_4ms.dat DESTINATION ${CMAKE_SOURCE_DIR}/thirdparty/signal_samples)
   file(COPY ${CMAKE_SOURCE_DIR}/src/tests/signal_samples/Galileo_E1_ID_1_Fs_4Msps_8ms.dat DESTINATION ${CMAKE_SOURCE_DIR}/thirdparty/signal_samples)
   file(COPY ${CMAKE_SOURCE_DIR}/src/tests/signal_samples/GPS_L1_CA_ID_1_Fs_4Msps_2ms.dat DESTINATION ${CMAKE_SOURCE_DIR}/thirdparty/signal_samples)
   file(COPY ${CMAKE_SOURCE_DIR}/src/tests/signal_samples/NT1065_GLONASS_L1_20160831_fs6625e6_if0e3_4ms.bin DESTINATION ${CMAKE_SOURCE_DIR}/thirdparty/signal_samples)
   add_definitions(-DTEST_PATH="${CMAKE_SOURCE_DIR}/thirdparty/")
endif(ENABLE_INSTALL_TESTS)

set(LIST_INCLUDE_DIRS
     ${GTEST_INCLUDE_DIRECTORIES}
     ${CMAKE_SOURCE_DIR}/src/core/system_parameters
     ${CMAKE_SOURCE_DIR}/src/core/interfaces
     ${CMAKE_SOURCE_DIR}/src/core/receiver
     ${CMAKE_SOURCE_DIR}/src/core/libs
     ${CMAKE_SOURCE_DIR}/src/core/libs/supl
     ${CMAKE_SOURCE_DIR}/src/core/libs/supl/asn-rrlp
     ${CMAKE_SOURCE_DIR}/src/core/libs/supl/asn-supl
     ${CMAKE_SOURCE_DIR}/src/core/monitor
     ${CMAKE_SOURCE_DIR}/src/algorithms/libs
     ${CMAKE_SOURCE_DIR}/src/algorithms/libs/rtklib
     ${CMAKE_SOURCE_DIR}/src/algorithms/data_type_adapter/adapters
     ${CMAKE_SOURCE_DIR}/src/algorithms/data_type_adapter/gnuradio_blocks
     ${CMAKE_SOURCE_DIR}/src/algorithms/resampler/adapters
     ${CMAKE_SOURCE_DIR}/src/algorithms/resampler/gnuradio_blocks
     ${CMAKE_SOURCE_DIR}/src/algorithms/channel/adapters
     ${CMAKE_SOURCE_DIR}/src/algorithms/channel/libs
     ${CMAKE_SOURCE_DIR}/src/algorithms/tracking/libs
     ${CMAKE_SOURCE_DIR}/src/algorithms/tracking/adapters
     ${CMAKE_SOURCE_DIR}/src/algorithms/tracking/gnuradio_blocks
     ${CMAKE_SOURCE_DIR}/src/algorithms/telemetry_decoder/adapters
     ${CMAKE_SOURCE_DIR}/src/algorithms/telemetry_decoder/gnuradio_blocks
     ${CMAKE_SOURCE_DIR}/src/algorithms/telemetry_decoder/libs
     ${CMAKE_SOURCE_DIR}/src/algorithms/observables/adapters
     ${CMAKE_SOURCE_DIR}/src/algorithms/observables/gnuradio_blocks
     ${CMAKE_SOURCE_DIR}/src/algorithms/signal_source/adapters
     ${CMAKE_SOURCE_DIR}/src/algorithms/signal_source/gnuradio_blocks
     ${CMAKE_SOURCE_DIR}/src/algorithms/signal_generator/adapters
     ${CMAKE_SOURCE_DIR}/src/algorithms/signal_generator/gnuradio_blocks
     ${CMAKE_SOURCE_DIR}/src/algorithms/input_filter/adapters
     ${CMAKE_SOURCE_DIR}/src/algorithms/input_filter/gnuradio_blocks
     ${CMAKE_SOURCE_DIR}/src/algorithms/acquisition/libs
     ${CMAKE_SOURCE_DIR}/src/algorithms/acquisition/adapters
     ${CMAKE_SOURCE_DIR}/src/algorithms/acquisition/gnuradio_blocks
     ${CMAKE_SOURCE_DIR}/src/algorithms/PVT/libs
     ${CMAKE_SOURCE_DIR}/src/tests/unit-tests/signal-processing-blocks/libs
     ${CMAKE_SOURCE_DIR}/src/tests/common-files
     ${GLOG_INCLUDE_DIRS}
     ${GFlags_INCLUDE_DIRS}
     ${Boost_INCLUDE_DIRS}
     ${GNURADIO_RUNTIME_INCLUDE_DIRS}
     ${ARMADILLO_INCLUDE_DIRS}
     ${VOLK_INCLUDE_DIRS}
     ${VOLK_GNSSSDR_INCLUDE_DIRS}
     ${MATIO_INCLUDE_DIRS}
     ${GNSS_SDR_TEST_OPTIONAL_HEADERS}
)

include_directories(${LIST_INCLUDE_DIRS})

################################################################################
# Unit testing
################################################################################
if(ENABLE_UNIT_TESTING)
    add_executable(run_tests ${CMAKE_CURRENT_SOURCE_DIR}/test_main.cc)

    target_link_libraries(run_tests ${CLANG_FLAGS}
                                ${Boost_LIBRARIES}
                                ${GFlags_LIBS}
                                ${GLOG_LIBRARIES}
                                ${GTEST_LIBRARIES}
                                ${GNURADIO_RUNTIME_LIBRARIES}
                                ${GNURADIO_BLOCKS_LIBRARIES}
                                ${GNURADIO_FILTER_LIBRARIES}
                                ${GNURADIO_ANALOG_LIBRARIES}
                                ${ARMADILLO_LIBRARIES}
                                ${VOLK_LIBRARIES}
                                channel_fsm
                                gnss_sp_libs
                                gnss_rx
                                gnss_system_parameters
                                signal_generator_blocks
                                signal_generator_adapters
                                pvt_gr_blocks
                                signal_processing_testing_lib
                                ${VOLK_GNSSSDR_LIBRARIES}
                                ${MATIO_LIBRARIES}
                                ${GNSS_SDR_TEST_OPTIONAL_LIBS}
    )
    if(NOT ${GTEST_DIR_LOCAL})
        add_dependencies(run_tests gtest-${GNSSSDR_GTEST_LOCAL_VERSION})
    endif(NOT ${GTEST_DIR_LOCAL})

    if(ENABLE_INSTALL_TESTS)
        if(EXISTS ${CMAKE_SOURCE_DIR}/install/run_tests)
            file(REMOVE ${CMAKE_SOURCE_DIR}/install/run_tests)
        endif(EXISTS ${CMAKE_SOURCE_DIR}/install/run_tests)
        install(TARGETS run_tests RUNTIME DESTINATION bin COMPONENT "run_tests")
    else(ENABLE_INSTALL_TESTS)
        add_custom_command(TARGET run_tests POST_BUILD
                           COMMAND ${CMAKE_COMMAND} -E copy $<TARGET_FILE:run_tests>
                           ${CMAKE_SOURCE_DIR}/install/$<TARGET_FILE_NAME:run_tests>)
    endif(ENABLE_INSTALL_TESTS)
endif(ENABLE_UNIT_TESTING)

if(ENABLE_FPGA)
    add_executable(gps_l1_ca_dll_pll_tracking_test_fpga
                   ${CMAKE_CURRENT_SOURCE_DIR}/single_test_main.cc
                   ${CMAKE_CURRENT_SOURCE_DIR}/unit-tests/signal-processing-blocks/tracking/gps_l1_ca_dll_pll_tracking_test_fpga.cc )
    target_link_libraries(gps_l1_ca_dll_pll_tracking_test_fpga
                             ${Boost_LIBRARIES}
                             ${GFlags_LIBS}
                             ${GLOG_LIBRARIES}
                             ${GTEST_LIBRARIES}
                             ${GNURADIO_RUNTIME_LIBRARIES}
                             ${GNURADIO_BLOCKS_LIBRARIES}
                             ${ARMADILLO_LIBRARIES}
                             ${VOLK_LIBRARIES}
                             ${MATIO_LIBRARIES}
                             channel_fsm
                             gnss_sp_libs
                             gnss_rx
                             gnss_system_parameters
                             signal_processing_testing_lib
                             )
    install(TARGETS gps_l1_ca_dll_pll_tracking_test_fpga
            RUNTIME DESTINATION bin
            COMPONENT "fpga-test" )
endif(ENABLE_FPGA)



################################################################################
# System testing
################################################################################
function(add_system_test executable)
    ## Please call this function with variables OPT_INCLUDES_ and OPT_LIBS_
    ## already defined.
    set(SYSTEM_TEST_SOURCES ${CMAKE_CURRENT_SOURCE_DIR}/system-tests/${executable}.cc)
    # Ensure that executable is rebuilt if it was previously built and then removed
    if(NOT EXISTS ${CMAKE_SOURCE_DIR}/install/${executable})
        execute_process(COMMAND ${CMAKE_COMMAND} -E touch ${SYSTEM_TEST_SOURCES})
    endif(NOT EXISTS ${CMAKE_SOURCE_DIR}/install/${executable})
    add_executable(${executable} ${SYSTEM_TEST_SOURCES})

    if(NOT ${GTEST_DIR_LOCAL})
        add_dependencies(${executable} gtest-${GNSSSDR_GTEST_LOCAL_VERSION} )
    else(NOT ${GTEST_DIR_LOCAL})
        add_dependencies(${executable} gtest)
    endif(NOT ${GTEST_DIR_LOCAL})

    include_directories(${OPT_INCLUDES_})
    target_link_libraries(${executable} ${OPT_LIBS_} )

    if(ENABLE_INSTALL_TESTS)
        if(EXISTS ${CMAKE_SOURCE_DIR}/install/${executable})
            file(REMOVE ${CMAKE_SOURCE_DIR}/install/${executable})
        endif(EXISTS ${CMAKE_SOURCE_DIR}/install/${executable})
        install(TARGETS ${executable} RUNTIME DESTINATION bin COMPONENT "${executable}_test")
    else(ENABLE_INSTALL_TESTS)
        add_custom_command(TARGET ${executable} POST_BUILD
                           COMMAND ${CMAKE_COMMAND} -E copy $<TARGET_FILE:${executable}>
                           ${CMAKE_SOURCE_DIR}/install/$<TARGET_FILE_NAME:${executable}> )
    endif(ENABLE_INSTALL_TESTS)
endfunction(add_system_test)


if(ENABLE_SYSTEM_TESTING)
    set(HOST_SYSTEM "Unknown")
    if(${CMAKE_SYSTEM_NAME} MATCHES "Linux")
        set(HOST_SYSTEM "GNU/Linux ${LINUX_DISTRIBUTION} ${LINUX_VER} ${ARCH_}")
        string(REPLACE "\n" "" HOST_SYSTEM "${HOST_SYSTEM}")
    endif(${CMAKE_SYSTEM_NAME} MATCHES "Linux")
    if(${CMAKE_SYSTEM_NAME} MATCHES "Darwin")
        set(HOST_SYSTEM "MacOS")
    endif(${CMAKE_SYSTEM_NAME} MATCHES "Darwin")
    add_definitions(-DHOST_SYSTEM="${HOST_SYSTEM}")

    #### TTFF
    set(OPT_LIBS_ ${Boost_LIBRARIES} ${GFlags_LIBS} ${GLOG_LIBRARIES}
                  ${GNURADIO_RUNTIME_LIBRARIES} ${GTEST_LIBRARIES}
                  ${GNURADIO_BLOCKS_LIBRARIES} ${GNURADIO_FILTER_LIBRARIES}
                  ${GNURADIO_ANALOG_LIBRARIES} gnss_sp_libs
                  gnss_rx gnss_system_parameters )

    add_system_test(ttff)

    if(ENABLE_SYSTEM_TESTING_EXTRA)
        #### POSITION_TEST
        set(OPT_LIBS_ ${Boost_LIBRARIES} ${GFlags_LIBS} ${GLOG_LIBRARIES}
                      ${GTEST_LIBRARIES} ${GNURADIO_RUNTIME_LIBRARIES}
                      ${GNURADIO_BLOCKS_LIBRARIES} ${GNURADIO_FILTER_LIBRARIES}
                      ${GNURADIO_ANALOG_LIBRARIES} ${VOLK_GNSSSDR_LIBRARIES}
                      gnss_sp_libs gnss_rx gnss_system_parameters )

        add_system_test(position_test)

        if(GPSTK_FOUND OR OWN_GPSTK)
            ## OBS_SYSTEM_TEST and OBS_GPS_L1_SYSTEM_TEST
            set(OPT_LIBS_ ${GFlags_LIBS} ${GLOG_LIBRARIES} ${GTEST_LIBRARIES}
                          gnss_sp_libs gnss_rx ${gpstk_libs} )
            set(OPT_INCLUDES_ ${GPSTK_INCLUDE_DIRS} ${GPSTK_INCLUDE_DIRS}/gpstk)
            add_system_test(obs_gps_l1_system_test)
            add_system_test(obs_system_test)
        endif(GPSTK_FOUND OR OWN_GPSTK)
    else(ENABLE_SYSTEM_TESTING_EXTRA)
        # Avoid working with old executables if they were switched ON and then OFF
        if(EXISTS ${CMAKE_SOURCE_DIR}/install/position_test)
           file(REMOVE ${CMAKE_SOURCE_DIR}/install/position_test)
        endif(EXISTS ${CMAKE_SOURCE_DIR}/install/position_test)
        if(EXISTS ${CMAKE_SOURCE_DIR}/install/obs_gps_l1_system_test)
           file(REMOVE ${CMAKE_SOURCE_DIR}/install/obs_gps_l1_system_test)
        endif(EXISTS ${CMAKE_SOURCE_DIR}/install/obs_gps_l1_system_test)
        if(EXISTS ${CMAKE_SOURCE_DIR}/install/obs_system_test)
           file(REMOVE ${CMAKE_SOURCE_DIR}/install/obs_system_test)
        endif(EXISTS ${CMAKE_SOURCE_DIR}/install/obs_system_test)
    endif(ENABLE_SYSTEM_TESTING_EXTRA)
else(ENABLE_SYSTEM_TESTING)
    # Avoid working with old executables if they were switched ON and then OFF
    if(EXISTS ${CMAKE_SOURCE_DIR}/install/ttff)
       file(REMOVE ${CMAKE_SOURCE_DIR}/install/ttff)
    endif(EXISTS ${CMAKE_SOURCE_DIR}/install/ttff)
    if(EXISTS ${CMAKE_SOURCE_DIR}/install/position_test)
        file(REMOVE ${CMAKE_SOURCE_DIR}/install/position_test)
    endif(EXISTS ${CMAKE_SOURCE_DIR}/install/position_test)
    if(EXISTS ${CMAKE_SOURCE_DIR}/install/obs_gps_l1_system_test)
       file(REMOVE ${CMAKE_SOURCE_DIR}/install/obs_gps_l1_system_test)
    endif(EXISTS ${CMAKE_SOURCE_DIR}/install/obs_gps_l1_system_test)
    if(EXISTS ${CMAKE_SOURCE_DIR}/install/obs_system_test)
       file(REMOVE ${CMAKE_SOURCE_DIR}/install/obs_system_test)
    endif(EXISTS ${CMAKE_SOURCE_DIR}/install/obs_system_test)
endif(ENABLE_SYSTEM_TESTING)


#########################################################
#  Adding Tests to Ctest
#########################################################
set(CMAKE_CTEST_COMMAND ctest -V)
add_custom_target(check COMMAND ${CMAKE_CTEST_COMMAND})

add_executable(flowgraph_test ${CMAKE_CURRENT_SOURCE_DIR}/single_test_main.cc
                                   ${CMAKE_CURRENT_SOURCE_DIR}/unit-tests/control-plane/gnss_flowgraph_test.cc )

target_link_libraries(flowgraph_test ${Boost_LIBRARIES}
                                     ${GFlags_LIBS}
                                     ${GLOG_LIBRARIES}
                                     ${GNURADIO_RUNTIME_LIBRARIES}
                                     ${GTEST_LIBRARIES}
                                     gnss_sp_libs
                                     gnss_rx
                                     gnss_system_parameters
                                     ${VOLK_GNSSSDR_LIBRARIES} )
add_test(flowgraph_test flowgraph_test)
if(NOT ${GTEST_DIR_LOCAL})
    add_dependencies(flowgraph_test gtest-${GNSSSDR_GTEST_LOCAL_VERSION})
else(NOT ${GTEST_DIR_LOCAL})
    add_dependencies(flowgraph_test gtest)
endif(NOT ${GTEST_DIR_LOCAL})
set_property(TEST flowgraph_test PROPERTY TIMEOUT 30)

#########################################################

add_executable(gnss_block_test ${CMAKE_CURRENT_SOURCE_DIR}/single_test_main.cc
                               ${CMAKE_CURRENT_SOURCE_DIR}/unit-tests/signal-processing-blocks/sources/file_signal_source_test.cc
                               ${CMAKE_CURRENT_SOURCE_DIR}/unit-tests/signal-processing-blocks/filter/fir_filter_test.cc
                               ${CMAKE_CURRENT_SOURCE_DIR}/unit-tests/signal-processing-blocks/filter/pulse_blanking_filter_test.cc
                               ${CMAKE_CURRENT_SOURCE_DIR}/unit-tests/signal-processing-blocks/filter/notch_filter_test.cc
                               ${CMAKE_CURRENT_SOURCE_DIR}/unit-tests/signal-processing-blocks/filter/notch_filter_lite_test.cc
                               ${CMAKE_CURRENT_SOURCE_DIR}/unit-tests/signal-processing-blocks/adapter/pass_through_test.cc
                               ${CMAKE_CURRENT_SOURCE_DIR}/unit-tests/signal-processing-blocks/adapter/adapter_test.cc
                               ${CMAKE_CURRENT_SOURCE_DIR}/unit-tests/control-plane/gnss_block_factory_test.cc )
target_link_libraries(gnss_block_test ${Boost_LIBRARIES}
                                      ${GFlags_LIBS}
                                      ${GLOG_LIBRARIES}
                                      ${GTEST_LIBRARIES}
                                      ${GNURADIO_RUNTIME_LIBRARIES}
                                      ${GNURADIO_BLOCKS_LIBRARIES}
                                      ${GNURADIO_FILTER_LIBRARIES}
                                      ${GNURADIO_ANALOG_LIBRARIES}
                                      gnss_sp_libs
                                      gnss_rx
                                      gnss_system_parameters
                                      ${VOLK_GNSSSDR_LIBRARIES} )
add_test(gnss_block_test gnss_block_test)
if(NOT ${GTEST_DIR_LOCAL})
    add_dependencies(gnss_block_test gtest-${GNSSSDR_GTEST_LOCAL_VERSION})
else(NOT ${GTEST_DIR_LOCAL})
    add_dependencies(gnss_block_test gtest)
endif(NOT ${GTEST_DIR_LOCAL})

#########################################################

add_executable(gnuradio_block_test ${CMAKE_CURRENT_SOURCE_DIR}/single_test_main.cc
                                   ${CMAKE_CURRENT_SOURCE_DIR}/unit-tests/signal-processing-blocks/sources/unpack_2bit_samples_test.cc )
target_link_libraries(gnuradio_block_test ${Boost_LIBRARIES}
                                          ${GFlags_LIBS}
                                          ${GLOG_LIBRARIES}
                                          ${GTEST_LIBRARIES}
                                          ${GNURADIO_RUNTIME_LIBRARIES}
                                          ${GNURADIO_BLOCKS_LIBRARIES}
                                          ${GNURADIO_FILTER_LIBRARIES}
                                          ${GNURADIO_ANALOG_LIBRARIES}
                                          gnss_sp_libs
                                          gnss_rx
                                          gnss_system_parameters
                                          ${VOLK_GNSSSDR_LIBRARIES} )
add_test(gnuradio_block_test gnuradio_block_test)
if(NOT ${GTEST_DIR_LOCAL})
    add_dependencies(gnuradio_block_test gtest-${GNSSSDR_GTEST_LOCAL_VERSION})
else(NOT ${GTEST_DIR_LOCAL})
    add_dependencies(gnuradio_block_test gtest)
endif(NOT ${GTEST_DIR_LOCAL})

#########################################################

add_executable(matio_test ${CMAKE_CURRENT_SOURCE_DIR}/single_test_main.cc
                          ${CMAKE_CURRENT_SOURCE_DIR}/unit-tests/arithmetic/matio_test.cc )

target_link_libraries(matio_test ${Boost_LIBRARIES}
                                 ${GFlags_LIBS}
                                 ${GLOG_LIBRARIES}
                                 ${GTEST_LIBRARIES}
                                 ${MATIO_LIBRARIES}
                                 gnss_system_parameters )
add_test(matio_test matio_test)
if(NOT ${GTEST_DIR_LOCAL})
    if(MATIO_FOUND)
        add_dependencies(matio_test gtest-${GNSSSDR_GTEST_LOCAL_VERSION})
    else(MATIO_FOUND)
        add_dependencies(matio_test gtest-${GNSSSDR_GTEST_LOCAL_VERSION} matio-${GNSSSDR_MATIO_LOCAL_VERSION})
    endif(MATIO_FOUND)
else(NOT ${GTEST_DIR_LOCAL})
   if(MATIO_FOUND)
        add_dependencies(matio_test gtest)
    else(MATIO_FOUND)
        add_dependencies(matio_test gtest matio-${GNSSSDR_MATIO_LOCAL_VERSION})
    endif(MATIO_FOUND)
endif(NOT ${GTEST_DIR_LOCAL})

#########################################################

add_executable(acq_test
      ${CMAKE_CURRENT_SOURCE_DIR}/single_test_main.cc
      ${CMAKE_CURRENT_SOURCE_DIR}/unit-tests/signal-processing-blocks/acquisition/gps_l1_ca_pcps_acquisition_test.cc )
target_link_libraries(acq_test ${Boost_LIBRARIES}
                               ${GFlags_LIBS}
                               ${GLOG_LIBRARIES}
                               ${GTEST_LIBRARIES}
                               ${GNURADIO_RUNTIME_LIBRARIES}
                               ${GNURADIO_BLOCKS_LIBRARIES}
                               ${GNURADIO_FILTER_LIBRARIES}
                               ${GNURADIO_ANALOG_LIBRARIES}
                               gnss_sp_libs
                               gnss_rx
                               gnss_system_parameters
                               signal_generator_blocks
                               signal_processing_testing_lib
                               ${VOLK_GNSSSDR_LIBRARIES} )
add_test(acq_test acq_test)
if(NOT ${GTEST_DIR_LOCAL})
    add_dependencies(acq_test acq_test gtest-${GNSSSDR_GTEST_LOCAL_VERSION})
else(NOT ${GTEST_DIR_LOCAL})
    add_dependencies(acq_test acq_test gtest)
endif(NOT ${GTEST_DIR_LOCAL})

#########################################################

add_executable(trk_test ${CMAKE_CURRENT_SOURCE_DIR}/single_test_main.cc
                        ${CMAKE_CURRENT_SOURCE_DIR}/unit-tests/signal-processing-blocks/tracking/galileo_e1_dll_pll_veml_tracking_test.cc
                        ${CMAKE_CURRENT_SOURCE_DIR}/unit-tests/signal-processing-blocks/tracking/tracking_loop_filter_test.cc
                        ${CMAKE_CURRENT_SOURCE_DIR}/unit-tests/signal-processing-blocks/tracking/cpu_multicorrelator_real_codes_test.cc )

target_link_libraries(trk_test ${Boost_LIBRARIES}
                               ${GFlags_LIBS}
                               ${GLOG_LIBRARIES}
                               ${GTEST_LIBRARIES}
                               ${GNURADIO_RUNTIME_LIBRARIES}
                               ${GNURADIO_BLOCKS_LIBRARIES}
                               ${GNURADIO_FILTER_LIBRARIES}
                               ${GNURADIO_ANALOG_LIBRARIES}
                               gnss_sp_libs
                               gnss_rx
                               gnss_system_parameters
                               signal_generator_blocks
                               ${VOLK_GNSSSDR_LIBRARIES} )
add_test(trk_test trk_test)
if(NOT ${GTEST_DIR_LOCAL})
    add_dependencies(trk_test gtest-${GNSSSDR_GTEST_LOCAL_VERSION})
else(NOT ${GTEST_DIR_LOCAL})
    add_dependencies(trk_test gtest)
endif(NOT ${GTEST_DIR_LOCAL})

#########################################################

if(NOT ENABLE_PACKAGING)
    add_executable(control_thread_test ${CMAKE_CURRENT_SOURCE_DIR}/single_test_main.cc
                                       ${CMAKE_CURRENT_SOURCE_DIR}/unit-tests/control-plane/control_message_factory_test.cc
                                       ${CMAKE_CURRENT_SOURCE_DIR}/unit-tests/control-plane/control_thread_test.cc )

    target_link_libraries(control_thread_test ${Boost_LIBRARIES}
                                              ${GFlags_LIBS}
                                              ${GLOG_LIBRARIES}
                                              ${GTEST_LIBRARIES}
                                              gnss_rx )

    add_test(control_thread_test control_thread_test)
    if(NOT ${GTEST_DIR_LOCAL})
        add_dependencies(control_thread_test gtest-${GNSSSDR_GTEST_LOCAL_VERSION})
    else(NOT ${GTEST_DIR_LOCAL})
        add_dependencies(control_thread_test gtest)
    endif(NOT ${GTEST_DIR_LOCAL})
    set_property(TEST control_thread_test PROPERTY TIMEOUT 30)
endif(NOT ENABLE_PACKAGING)

#########################################################

if(ENABLE_PACKAGING)
    add_dependencies(check flowgraph_test gnss_block_test
                           gnuradio_block_test acq_test trk_test matio_test)
else(ENABLE_PACKAGING)
    add_dependencies(check control_thread_test flowgraph_test gnss_block_test
                           gnuradio_block_test acq_test trk_test matio_test)
endif(ENABLE_PACKAGING)<|MERGE_RESOLUTION|>--- conflicted
+++ resolved
@@ -211,11 +211,8 @@
    find_package(GPSTK)
    if(NOT GPSTK_FOUND OR ENABLE_OWN_GPSTK)
       message(STATUS "GPSTk v${GNSSSDR_GPSTK_LOCAL_VERSION} will be automatically downloaded and built when doing 'make'.")
-<<<<<<< HEAD
+
  #     if(NOT ENABLE_FPGA)
-=======
-#      if(NOT ENABLE_FPGA)
->>>>>>> f14ad930
           if(CMAKE_VERSION VERSION_LESS 3.2)
            ExternalProject_Add(
              gpstk-${GNSSSDR_GPSTK_LOCAL_VERSION}
