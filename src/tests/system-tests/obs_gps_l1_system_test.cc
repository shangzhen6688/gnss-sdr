/*!
 * \file obs_gps_l1_system_test.cc
 * \brief  This class implements a test for the validation of generated observables.
 * \author Carles Fernandez-Prades, 2016. cfernandez(at)cttc.es
 *
 *
 * -------------------------------------------------------------------------
 *
 * Copyright (C) 2010-2016  (see AUTHORS file for a list of contributors)
 *
 * GNSS-SDR is a software defined Global Navigation
 *          Satellite Systems receiver
 *
 * This file is part of GNSS-SDR.
 *
 * GNSS-SDR is free software: you can redistribute it and/or modify
 * it under the terms of the GNU General Public License as published by
 * the Free Software Foundation, either version 3 of the License, or
 * (at your option) any later version.
 *
 * GNSS-SDR is distributed in the hope that it will be useful,
 * but WITHOUT ANY WARRANTY; without even the implied warranty of
 * MERCHANTABILITY or FITNESS FOR A PARTICULAR PURPOSE.  See the
 * GNU General Public License for more details.
 *
 * You should have received a copy of the GNU General Public License
 * along with GNSS-SDR. If not, see <http://www.gnu.org/licenses/>.
 *
 * -------------------------------------------------------------------------
 */

#include <algorithm>
#include <exception>
#include <iostream>
#include <cstring>
#include <numeric>
#include <stdio.h>
#include <stdlib.h>
#include <sys/wait.h>
#include <unistd.h>
#include <gflags/gflags.h>
#include <glog/logging.h>
#include <gtest/gtest.h>
#include "RinexUtilities.hpp"
#include "Rinex3ObsBase.hpp"
#include "Rinex3ObsData.hpp"
#include "Rinex3ObsHeader.hpp"
#include "Rinex3ObsStream.hpp"
#include "concurrent_map.h"
#include "concurrent_queue.h"
#include "control_thread.h"
#include "in_memory_configuration.h"
#include "signal_generator_flags.h"


 DECLARE_string(generator_binary);
 DECLARE_string(rinex_nav_file);
 DECLARE_int32(duration);
 DECLARE_string(static_position);
 DECLARE_string(dynamic_position);
 DECLARE_string(filename_rinex_obs);
 DECLARE_string(filename_raw_data);

// For GPS NAVIGATION (L1)
concurrent_queue<Gps_Acq_Assist> global_gps_acq_assist_queue;
concurrent_map<Gps_Acq_Assist> global_gps_acq_assist_map;

class Obs_Gps_L1_System_Test: public ::testing::Test
{
public:
    std::string generator_binary;
    std::string p1;
    std::string p2;
    std::string p3;
    std::string p4;
    std::string p5;

    const double baseband_sampling_freq = 2.6e6;

    std::string filename_rinex_obs = FLAGS_filename_rinex_obs;
    std::string filename_raw_data = FLAGS_filename_raw_data;

    int configure_generator();
    int generate_signal();
    int configure_receiver();
    int run_receiver();
    void check_results();
    bool check_valid_rinex_nav(std::string filename);  // return true if the file is a valid Rinex navigation file.
    bool check_valid_rinex_obs(std::string filename);  // return true if the file is a valid Rinex observation file.
    double compute_stdev(const std::vector<double> & vec);

    std::shared_ptr<InMemoryConfiguration> config;
    std::string generated_rinex_obs;
};


bool Obs_Gps_L1_System_Test::check_valid_rinex_nav(std::string filename)
{
    bool res = false;
    res = gpstk::isRinexNavFile(filename);
    return res;
}


double Obs_Gps_L1_System_Test::compute_stdev(const std::vector<double> & vec)
{
    double sum__ = std::accumulate(vec.begin(), vec.end(), 0.0);
    double mean__ = sum__ / vec.size();
    double accum__ = 0.0;
    std::for_each (std::begin(vec), std::end(vec), [&](const double d) {
        accum__ += (d - mean__) * (d - mean__);
    });
    double stdev__ = std::sqrt(accum__ / (vec.size() - 1));
    return stdev__;
}


bool Obs_Gps_L1_System_Test::check_valid_rinex_obs(std::string filename)
{
    bool res = false;
    res = gpstk::isRinexObsFile(filename);
    return res;
}


int Obs_Gps_L1_System_Test::configure_generator()
{
    // Configure signal generator
    generator_binary = FLAGS_generator_binary;

    p1 = std::string("-rinex_nav_file=") + FLAGS_rinex_nav_file;
    if(FLAGS_dynamic_position.empty())
        {
            p2 = std::string("-static_position=") + FLAGS_static_position + std::string(",") + std::to_string(std::min(FLAGS_duration * 10, 3000));
            if(FLAGS_duration > 300) std::cout << "WARNING: Duration has been set to its maximum value of 300 s" << std::endl;
        }
    else
        {
            p2 = std::string("-obs_pos_file=") + std::string(FLAGS_dynamic_position);
        }
    p3 = std::string("-rinex_obs_file=") + FLAGS_filename_rinex_obs; // RINEX 2.10 observation file output
    p4 = std::string("-sig_out_file=") + FLAGS_filename_raw_data; // Baseband signal output file. Will be stored in int8_t IQ multiplexed samples
    p5 = std::string("-sampling_freq=") + std::to_string(baseband_sampling_freq); //Baseband sampling frequency [MSps]
    return 0;
}


int Obs_Gps_L1_System_Test::generate_signal()
{
    pid_t wait_result;
    int child_status;

    char *const parmList[] = { &generator_binary[0], &generator_binary[0], &p1[0], &p2[0], &p3[0], &p4[0], &p5[0], NULL };

    int pid;
    if ((pid = fork()) == -1)
        perror("fork error");
    else if (pid == 0)
        {
            execv(&generator_binary[0], parmList);
            std::cout << "Return not expected. Must be an execv error." << std::endl;
            std::terminate();
        }

    wait_result = waitpid(pid, &child_status, 0);
    if (wait_result == -1) perror("waitpid error");
    EXPECT_EQ(true, check_valid_rinex_obs(filename_rinex_obs));
    std::cout << "Signal and Observables RINEX files created."  << std::endl;
    return 0;
}


int Obs_Gps_L1_System_Test::configure_receiver()
{
    config = std::make_shared<InMemoryConfiguration>();

    const int sampling_rate_internal = baseband_sampling_freq;

    const int number_of_taps = 11;
    const int number_of_bands = 2;
    const float band1_begin = 0.0;
    const float band1_end = 0.48;
    const float band2_begin = 0.52;
    const float band2_end = 1.0;
    const float ampl1_begin = 1.0;
    const float ampl1_end = 1.0;
    const float ampl2_begin = 0.0;
    const float ampl2_end = 0.0;
    const float band1_error = 1.0;
    const float band2_error = 1.0;
    const int grid_density = 16;
    const int decimation_factor = 1;

    const float zero = 0.0;
    const int number_of_channels = 8;
    const int in_acquisition = 1;

    const float threshold = 0.01;
    const float doppler_max = 8000.0;
    const float doppler_step = 500.0;
    const int max_dwells = 1;
    const int tong_init_val = 2;
    const int tong_max_val = 10;
    const int tong_max_dwells = 30;
    const int coherent_integration_time_ms = 1;

    const float pll_bw_hz = 30.0;
    const float dll_bw_hz = 4.0;
    const float early_late_space_chips = 0.5;
    const float pll_bw_narrow_hz = 20.0;
    const float dll_bw_narrow_hz = 2.0;
<<<<<<< HEAD
    const int extend_correlation_ms = 1;
=======
    const int extend_correlation_ms = 10;
>>>>>>> 15ff1627

    const int display_rate_ms = 500;
    const int output_rate_ms = 1000;
    const int averaging_depth = 1;

    config->set_property("GNSS-SDR.internal_fs_hz", std::to_string(sampling_rate_internal));

    // Set the assistance system parameters
    config->set_property("GNSS-SDR.SUPL_read_gps_assistance_xml", "false");
    config->set_property("GNSS-SDR.SUPL_gps_enabled", "false");
    config->set_property("GNSS-SDR.SUPL_gps_ephemeris_server", "supl.google.com");
    config->set_property("GNSS-SDR.SUPL_gps_ephemeris_port", std::to_string(7275));
    config->set_property("GNSS-SDR.SUPL_gps_acquisition_server", "supl.google.com");
    config->set_property("GNSS-SDR.SUPL_gps_acquisition_port", std::to_string(7275));
    config->set_property("GNSS-SDR.SUPL_MCC", std::to_string(244));
    config->set_property("GNSS-SDR.SUPL_MNS", std::to_string(5));
    config->set_property("GNSS-SDR.SUPL_LAC", "0x59e2");
    config->set_property("GNSS-SDR.SUPL_CI", "0x31b0");

    // Set the Signal Source
    config->set_property("SignalSource.implementation", "File_Signal_Source");
    config->set_property("SignalSource.filename", "./" + filename_raw_data);
    config->set_property("SignalSource.sampling_frequency", std::to_string(sampling_rate_internal));
    config->set_property("SignalSource.item_type", "ibyte");
    config->set_property("SignalSource.samples", std::to_string(zero));

    // Set the Signal Conditioner
    config->set_property("SignalConditioner.implementation", "Signal_Conditioner");
    config->set_property("DataTypeAdapter.implementation", "Ibyte_To_Complex");
    config->set_property("InputFilter.implementation", "Fir_Filter");
    config->set_property("InputFilter.dump", "false");
    config->set_property("InputFilter.input_item_type", "gr_complex");
    config->set_property("InputFilter.output_item_type", "gr_complex");
    config->set_property("InputFilter.taps_item_type", "float");
    config->set_property("InputFilter.number_of_taps", std::to_string(number_of_taps));
    config->set_property("InputFilter.number_of_bands", std::to_string(number_of_bands));
    config->set_property("InputFilter.band1_begin", std::to_string(band1_begin));
    config->set_property("InputFilter.band1_end", std::to_string(band1_end));
    config->set_property("InputFilter.band2_begin", std::to_string(band2_begin));
    config->set_property("InputFilter.band2_end", std::to_string(band2_end));
    config->set_property("InputFilter.ampl1_begin", std::to_string(ampl1_begin));
    config->set_property("InputFilter.ampl1_end", std::to_string(ampl1_end));
    config->set_property("InputFilter.ampl2_begin", std::to_string(ampl2_begin));
    config->set_property("InputFilter.ampl2_end", std::to_string(ampl2_end));
    config->set_property("InputFilter.band1_error", std::to_string(band1_error));
    config->set_property("InputFilter.band2_error", std::to_string(band2_error));
    config->set_property("InputFilter.filter_type", "bandpass");
    config->set_property("InputFilter.grid_density", std::to_string(grid_density));
    config->set_property("InputFilter.sampling_frequency", std::to_string(sampling_rate_internal));
    config->set_property("InputFilter.IF", std::to_string(zero));
    config->set_property("Resampler.implementation", "Pass_Through");
    config->set_property("Resampler.dump", "false");
    config->set_property("Resampler.item_type", "gr_complex");
    config->set_property("Resampler.sample_freq_in", std::to_string(sampling_rate_internal));
    config->set_property("Resampler.sample_freq_out", std::to_string(sampling_rate_internal));

    // Set the number of Channels
    config->set_property("Channels_1C.count", std::to_string(number_of_channels));
    config->set_property("Channels.in_acquisition", std::to_string(in_acquisition));
    config->set_property("Channel.signal", "1C");

    // Set Acquisition
    config->set_property("Acquisition_1C.implementation", "GPS_L1_CA_PCPS_Tong_Acquisition");
    config->set_property("Acquisition_1C.item_type", "gr_complex");
    config->set_property("Acquisition_1C.if", std::to_string(zero));
    config->set_property("Acquisition_1C.coherent_integration_time_ms", std::to_string(coherent_integration_time_ms));
    config->set_property("Acquisition_1C.threshold", std::to_string(threshold));
    config->set_property("Acquisition_1C.doppler_max", std::to_string(doppler_max));
    config->set_property("Acquisition_1C.doppler_step", std::to_string(doppler_step));
    config->set_property("Acquisition_1C.bit_transition_flag", "false");
    config->set_property("Acquisition_1C.max_dwells", std::to_string(max_dwells));
    config->set_property("Acquisition_1C.tong_init_val", std::to_string(tong_init_val));
    config->set_property("Acquisition_1C.tong_max_val", std::to_string(tong_max_val));
    config->set_property("Acquisition_1C.tong_max_dwells", std::to_string(tong_max_dwells));

    // Set Tracking
    config->set_property("Tracking_1C.implementation", "GPS_L1_CA_DLL_PLL_Tracking");
    //config->set_property("Tracking_1C.implementation", "GPS_L1_CA_DLL_PLL_C_Aid_Tracking");
    config->set_property("Tracking_1C.item_type", "gr_complex");
    config->set_property("Tracking_1C.if", std::to_string(zero));
    config->set_property("Tracking_1C.dump", "false");
    config->set_property("Tracking_1C.dump_filename", "./tracking_ch_");
    config->set_property("Tracking_1C.pll_bw_hz", std::to_string(pll_bw_hz));
    config->set_property("Tracking_1C.dll_bw_hz", std::to_string(dll_bw_hz));
    config->set_property("Tracking_1C.early_late_space_chips", std::to_string(early_late_space_chips));

    config->set_property("Tracking_1C.pll_bw_narrow_hz", std::to_string(pll_bw_narrow_hz));
    config->set_property("Tracking_1C.dll_bw_narrow_hz", std::to_string(dll_bw_narrow_hz));
    config->set_property("Tracking_1C.extend_correlation_ms", std::to_string(extend_correlation_ms));

    // Set Telemetry
    config->set_property("TelemetryDecoder_1C.implementation", "GPS_L1_CA_Telemetry_Decoder");
    config->set_property("TelemetryDecoder_1C.dump", "false");
    config->set_property("TelemetryDecoder_1C.decimation_factor", std::to_string(decimation_factor));

    // Set Observables
    config->set_property("Observables.implementation", "GPS_L1_CA_Observables");
    config->set_property("Observables.dump", "false");
    config->set_property("Observables.dump_filename", "./observables.dat");
    config->set_property("Observables.averaging_depth", std::to_string(100));

    // Set PVT
    config->set_property("PVT.implementation", "GPS_L1_CA_PVT");
    config->set_property("PVT.averaging_depth", std::to_string(averaging_depth));
    config->set_property("PVT.flag_averaging", "true");
    config->set_property("PVT.output_rate_ms", std::to_string(output_rate_ms));
    config->set_property("PVT.display_rate_ms", std::to_string(display_rate_ms));
    config->set_property("PVT.dump_filename", "./PVT");
    config->set_property("PVT.nmea_dump_filename", "./gnss_sdr_pvt.nmea");
    config->set_property("PVT.flag_nmea_tty_port", "false");
    config->set_property("PVT.nmea_dump_devname", "/dev/pts/4");
    config->set_property("PVT.flag_rtcm_server", "false");
    config->set_property("PVT.flag_rtcm_tty_port", "false");
    config->set_property("PVT.rtcm_dump_devname", "/dev/pts/1");
    config->set_property("PVT.dump", "false");
    config->set_property("PVT.rinex_version", std::to_string(2));

    return 0;
}


int Obs_Gps_L1_System_Test::run_receiver()
{
    std::shared_ptr<ControlThread> control_thread;
    control_thread = std::make_shared<ControlThread>(config);
    // start receiver
    try
    {
            control_thread->run();
    }
    catch( boost::exception & e )
    {
            std::cout << "Boost exception: " << boost::diagnostic_information(e);
    }
    catch(std::exception const&  ex)
    {
            std::cout  << "STD exception: " << ex.what();
    }
    // Get the name of the RINEX obs file generated by the receiver
    FILE *fp;
    std::string argum2 = std::string("/bin/ls *O | grep GSDR | tail -1");
    char buffer[1035];
    fp = popen(&argum2[0], "r");
    if (fp == NULL)
        {
            std::cout << "Failed to run command: " << argum2 << std::endl;
            return -1;
        }
    char * without_trailing = (char*)"0";
    while (fgets(buffer, sizeof(buffer), fp) != NULL)
        {
            std::string aux = std::string(buffer);
            without_trailing = strtok(&aux[0], "\n");
        }
    generated_rinex_obs = std::string(without_trailing);
    pclose(fp);

    return 0;
}


void Obs_Gps_L1_System_Test::check_results()
{
    std::vector<std::vector<std::pair<double, double>> > pseudorange_ref(33);
    std::vector<std::vector<std::pair<double, double>> > carrierphase_ref(33);
    std::vector<std::vector<std::pair<double, double>> > doppler_ref(33);

    std::vector<std::vector<std::pair<double, double>> > pseudorange_meas(33);
    std::vector<std::vector<std::pair<double, double>> > carrierphase_meas(33);
    std::vector<std::vector<std::pair<double, double>> > doppler_meas(33);

    // Open and read reference RINEX observables file
    try
    {
            gpstk::Rinex3ObsStream r_ref(FLAGS_filename_rinex_obs);
            r_ref.exceptions(std::ios::failbit);
            gpstk::Rinex3ObsData r_ref_data;
            gpstk::Rinex3ObsHeader r_ref_header;

            gpstk::RinexDatum dataobj;

            r_ref >> r_ref_header;

            while (r_ref >> r_ref_data)
                {
                    for (int myprn = 1; myprn < 33; myprn++)
                        {
                            gpstk::SatID prn( myprn, gpstk::SatID::systemGPS );
                            gpstk::CommonTime time = r_ref_data.time;
                            double sow(static_cast<gpstk::GPSWeekSecond>(time).sow);

                            gpstk::Rinex3ObsData::DataMap::iterator pointer = r_ref_data.obs.find(prn);
                            if( pointer ==  r_ref_data.obs.end() )
                                {
                                    // PRN not present; do nothing
                                }
                            else
                                {
                                    dataobj = r_ref_data.getObs(prn, "C1C",  r_ref_header);
                                    double P1 = dataobj.data;
                                    std::pair<double, double> pseudo(sow,P1);
                                    pseudorange_ref.at(myprn).push_back(pseudo);

                                    dataobj = r_ref_data.getObs(prn, "L1C",  r_ref_header);
                                    double L1 = dataobj.data;
                                    std::pair<double, double> carrier(sow, L1);
                                    carrierphase_ref.at(myprn).push_back(carrier);

                                    dataobj = r_ref_data.getObs(prn, "D1C",  r_ref_header);
                                    double D1 = dataobj.data;
                                    std::pair<double, double> doppler(sow, D1);
                                    doppler_ref.at(myprn).push_back(doppler);
                                }  // End of 'if( pointer == roe.obs.end() )'
                        } // end for
                } // end while
    } // End of 'try' block
    catch(gpstk::FFStreamError& e)
    {
            std::cout << e;
            exit(1);
    }
    catch(gpstk::Exception& e)
    {
            std::cout << e;
            exit(1);
    }
    catch (...)
    {
            std::cout << "unknown error.  I don't feel so well..." << std::endl;
            exit(1);
    }

    try
    {
            std::string arg2_gen = std::string("./") + generated_rinex_obs;
            gpstk::Rinex3ObsStream r_meas(arg2_gen);
            r_meas.exceptions(std::ios::failbit);
            gpstk::Rinex3ObsData r_meas_data;
            gpstk::Rinex3ObsHeader r_meas_header;
            gpstk::RinexDatum dataobj;

            r_meas >> r_meas_header;

            while (r_meas >> r_meas_data)
                {
                    for (int myprn = 1; myprn < 33; myprn++)
                        {
                            gpstk::SatID prn( myprn, gpstk::SatID::systemGPS );
                            gpstk::CommonTime time = r_meas_data.time;
                            double sow(static_cast<gpstk::GPSWeekSecond>(time).sow);

                            gpstk::Rinex3ObsData::DataMap::iterator pointer = r_meas_data.obs.find(prn);
                            if( pointer ==  r_meas_data.obs.end() )
                                {
                                    // PRN not present; do nothing
                                }
                            else
                                {
                                    dataobj = r_meas_data.getObs(prn, "C1C",  r_meas_header);
                                    double P1 = dataobj.data;
                                    std::pair<double, double> pseudo(sow, P1);
                                    pseudorange_meas.at(myprn).push_back(pseudo);

                                    dataobj = r_meas_data.getObs(prn, "L1C",  r_meas_header);
                                    double L1 = dataobj.data;
                                    std::pair<double, double> carrier(sow, L1);
                                    carrierphase_meas.at(myprn).push_back(carrier);

                                    dataobj = r_meas_data.getObs(prn, "D1C",  r_meas_header);
                                    double D1 = dataobj.data;
                                    std::pair<double, double> doppler(sow, D1);
                                    doppler_meas.at(myprn).push_back(doppler);
                                }  // End of 'if( pointer == roe.obs.end() )'
                        } // end for
                } // end while
    } // End of 'try' block
    catch(gpstk::FFStreamError& e)
    {
            std::cout << e;
            exit(1);
    }
    catch(gpstk::Exception& e)
    {
            std::cout << e;
            exit(1);
    }
    catch (...)
    {
            std::cout << "unknown error.  I don't feel so well..." << std::endl;
            exit(1);
    }

    // Time alignment
    std::vector<std::vector<std::pair<double, double>> > pseudorange_ref_aligned(33);
    std::vector<std::vector<std::pair<double, double>> > carrierphase_ref_aligned(33);
    std::vector<std::vector<std::pair<double, double>> > doppler_ref_aligned(33);

    std::vector<std::vector<std::pair<double, double>> >::iterator iter;
    std::vector<std::pair<double, double>>::iterator it;
    std::vector<std::pair<double, double>>::iterator it2;

    std::vector<std::vector<double>> pr_diff(33);
    std::vector<std::vector<double>> cp_diff(33);
    std::vector<std::vector<double>> doppler_diff(33);

    std::vector<std::vector<double>>::iterator iter_diff;
    std::vector<double>::iterator iter_v;

    int prn_id = 0;
    for(iter = pseudorange_ref.begin(); iter != pseudorange_ref.end(); iter++)
        {
            for(it = iter->begin(); it != iter->end(); it++)
                {
                    // If a measure exists for this sow, store it
                    for(it2 = pseudorange_meas.at(prn_id).begin(); it2 != pseudorange_meas.at(prn_id).end(); it2++)
                        {
                            if(std::abs(it->first - it2->first) < 0.01) // store measures closer than 10 ms.
                                {
                                    pseudorange_ref_aligned.at(prn_id).push_back(*it);
                                    pr_diff.at(prn_id).push_back(it->second - it2->second );
                                    //std::cout << "Sat " << prn_id << ": " << "PR_ref=" << it->second << "   PR_meas=" << it2->second << "    Diff:" << it->second - it2->second <<  std::endl;
                                }
                        }
                }
            prn_id++;
        }

    prn_id = 0;
    for(iter = carrierphase_ref.begin(); iter != carrierphase_ref.end(); iter++)
        {
            for(it = iter->begin(); it != iter->end(); it++)
                {
                    // If a measure exists for this sow, store it
                    for(it2 = carrierphase_meas.at(prn_id).begin(); it2 != carrierphase_meas.at(prn_id).end(); it2++)
                        {
                            if(std::abs(it->first - it2->first) < 0.01) // store measures closer than 10 ms.
                                {
                                    carrierphase_ref_aligned.at(prn_id).push_back(*it);
                                    cp_diff.at(prn_id).push_back(it->second - it2->second );
                                    // std::cout << "Sat " << prn_id << ": " << "Carrier_ref=" << it->second << "   Carrier_meas=" << it2->second << "    Diff:" << it->second - it2->second <<  std::endl;
                                }
                        }
                }
            prn_id++;
        }
    prn_id = 0;
    for(iter = doppler_ref.begin(); iter != doppler_ref.end(); iter++)
        {
            for(it = iter->begin(); it != iter->end(); it++)
                {
                    // If a measure exists for this sow, store it
                    for(it2 = doppler_meas.at(prn_id).begin(); it2 != doppler_meas.at(prn_id).end(); it2++)
                        {
                            if(std::abs(it->first - it2->first) < 0.01) // store measures closer than 10 ms.
                                {
                                    doppler_ref_aligned.at(prn_id).push_back(*it);
                                    doppler_diff.at(prn_id).push_back(it->second - it2->second );
                                }
                        }
                }
            prn_id++;
        }

    // Compute pseudorange error
    prn_id = 0;
    std::vector<double> mean_pr_diff_v;
    for(iter_diff = pr_diff.begin(); iter_diff != pr_diff.end(); iter_diff++)
        {
            // For each satellite with reference and measurements aligned in time
            int number_obs = 0;
            double mean_diff = 0.0;
            for(iter_v = iter_diff->begin(); iter_v != iter_diff->end(); iter_v++)
                {
                    mean_diff = mean_diff + *iter_v;
                    number_obs = number_obs + 1;
                }
            if(number_obs > 0)
                {
                    mean_diff = mean_diff / number_obs;
                    mean_pr_diff_v.push_back(mean_diff);
                    std::cout << "-- Mean pseudorange difference for sat " << prn_id << ": " << mean_diff;
<<<<<<< HEAD
                    // double stdev_ = compute_stdev(*iter_diff);
                    // std::cout << " +/- " << stdev_ ;
=======
                     double stdev_ = compute_stdev(*iter_diff);
                     std::cout << " +/- " << stdev_ ;
>>>>>>> 15ff1627
                    std::cout << " [m]" << std::endl;
                }
            else
                {
                    mean_diff = 0.0;
                }

            prn_id++;
        }
    double stdev_pr = compute_stdev(mean_pr_diff_v);
    std::cout << "Pseudorange diff error stdev = " << stdev_pr << " [m]" << std::endl;
    ASSERT_LT(stdev_pr, 1.0);

    // Compute carrier phase error
    prn_id = 0;
    std::vector<double> mean_cp_diff_v;
    for(iter_diff = cp_diff.begin(); iter_diff != cp_diff.end(); iter_diff++)
        {
            // For each satellite with reference and measurements aligned in time
            int number_obs = 0;
            double mean_diff = 0.0;
            for(iter_v = iter_diff->begin(); iter_v != iter_diff->end(); iter_v++)
                {
                    mean_diff = mean_diff + *iter_v;
                    number_obs = number_obs + 1;
                }
            if(number_obs > 0)
                {
                    mean_diff = mean_diff / number_obs;
                    mean_cp_diff_v.push_back(mean_diff);
                    std::cout << "-- Mean carrier phase difference for sat " << prn_id << ": " << mean_diff;
                    double stdev_pr_ = compute_stdev(*iter_diff);
                    std::cout << " +/- " << stdev_pr_ << " whole cycles (19 cm)" << std::endl;
                }
            else
                {
                    mean_diff = 0.0;
                }

            prn_id++;
        }

    // Compute Doppler error
    prn_id = 0;
    std::vector<double> mean_doppler_v;
    for(iter_diff = doppler_diff.begin(); iter_diff != doppler_diff.end(); iter_diff++)
        {
            // For each satellite with reference and measurements aligned in time
            int number_obs = 0;
            double mean_diff = 0.0;
            for(iter_v = iter_diff->begin(); iter_v != iter_diff->end(); iter_v++)
                {
                    //std::cout << *iter_v << std::endl;
                    mean_diff = mean_diff + *iter_v;
                    number_obs = number_obs + 1;
                }
            if(number_obs > 0)
                {
                    mean_diff = mean_diff / number_obs;
                    mean_doppler_v.push_back(mean_diff);
                    std::cout << "-- Mean Doppler difference for sat " << prn_id << ": " << mean_diff << " [Hz]" << std::endl;
                }
            else
                {
                    mean_diff = 0.0;
                }

            prn_id++;
        }

    double stdev_dp = compute_stdev(mean_doppler_v);
    std::cout << "Doppler error stdev = " << stdev_dp << " [Hz]" << std::endl;
    ASSERT_LT(stdev_dp, 1.0);
}


TEST_F(Obs_Gps_L1_System_Test, Observables_system_test)
{
    std::cout << "Validating input RINEX nav file: " << FLAGS_rinex_nav_file << " ..." << std::endl;
    bool is_rinex_nav_valid = check_valid_rinex_nav(FLAGS_rinex_nav_file);
    EXPECT_EQ(true, is_rinex_nav_valid) << "The RINEX navigation file " << FLAGS_rinex_nav_file << " is not well formed.";
    std::cout << "The file is valid." << std::endl;

    // Configure the signal generator
    configure_generator();

    // Generate signal raw signal samples and observations RINEX file
    generate_signal();

    std::cout << "Validating generated reference RINEX obs file: " << FLAGS_filename_rinex_obs << " ..." << std::endl;
    bool is_gen_rinex_obs_valid = check_valid_rinex_obs( "./" + FLAGS_filename_rinex_obs);
    EXPECT_EQ(true, is_gen_rinex_obs_valid) << "The RINEX observation file " << FLAGS_filename_rinex_obs << ", generated by gnss-sim, is not well formed.";
    std::cout << "The file is valid." << std::endl;

    // Configure receiver
    configure_receiver();

    // Run the receiver
    EXPECT_EQ( run_receiver(), 0) << "Problem executing the software-defined signal generator";

    std::cout << "Validating RINEX obs file obtained by GNSS-SDR: " << generated_rinex_obs << " ..." << std::endl;
    is_gen_rinex_obs_valid = check_valid_rinex_obs( "./" + generated_rinex_obs);
    EXPECT_EQ(true, is_gen_rinex_obs_valid) << "The RINEX observation file " << generated_rinex_obs << ", generated by GNSS-SDR, is not well formed.";
    std::cout << "The file is valid." << std::endl;

    // Check results
    check_results();
}


int main(int argc, char **argv)
{
    std::cout << "Running Observables validation test..." << std::endl;
    int res = 0;
    try
    {
            testing::InitGoogleTest(&argc, argv);
    }
    catch(...) {} // catch the "testing::internal::<unnamed>::ClassUniqueToAlwaysTrue" from gtest

    google::ParseCommandLineFlags(&argc, &argv, true);
    google::InitGoogleLogging(argv[0]);

    // Run the Tests
    try
    {
            res = RUN_ALL_TESTS();
    }
    catch(...)
    {
            LOG(WARNING) << "Unexpected catch";
    }
    google::ShutDownCommandLineFlags();
    return res;
}<|MERGE_RESOLUTION|>--- conflicted
+++ resolved
@@ -209,11 +209,7 @@
     const float early_late_space_chips = 0.5;
     const float pll_bw_narrow_hz = 20.0;
     const float dll_bw_narrow_hz = 2.0;
-<<<<<<< HEAD
     const int extend_correlation_ms = 1;
-=======
-    const int extend_correlation_ms = 10;
->>>>>>> 15ff1627
 
     const int display_rate_ms = 500;
     const int output_rate_ms = 1000;
@@ -595,13 +591,8 @@
                     mean_diff = mean_diff / number_obs;
                     mean_pr_diff_v.push_back(mean_diff);
                     std::cout << "-- Mean pseudorange difference for sat " << prn_id << ": " << mean_diff;
-<<<<<<< HEAD
-                    // double stdev_ = compute_stdev(*iter_diff);
-                    // std::cout << " +/- " << stdev_ ;
-=======
-                     double stdev_ = compute_stdev(*iter_diff);
-                     std::cout << " +/- " << stdev_ ;
->>>>>>> 15ff1627
+                    double stdev_ = compute_stdev(*iter_diff);
+                    std::cout << " +/- " << stdev_ ;
                     std::cout << " [m]" << std::endl;
                 }
             else
