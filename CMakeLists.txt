--- conflicted
+++ resolved
@@ -44,16 +44,30 @@
 option(ENABLE_GENERIC_ARCH "Builds a portable binary" OFF)
 
 
-# Set the version information here
+###############################
+# GNSS-SDR version information 
+###############################
+# Get the current working branch
+execute_process(
+    COMMAND git rev-parse --abbrev-ref HEAD
+    WORKING_DIRECTORY ${CMAKE_SOURCE_DIR}
+    OUTPUT_VARIABLE GIT_BRANCH
+    OUTPUT_STRIP_TRAILING_WHITESPACE
+)
+
+# Get the latest abbreviated commit hash of the working branch
+execute_process(
+    COMMAND git log -1 --format=%h
+    WORKING_DIRECTORY ${CMAKE_SOURCE_DIR}
+    OUTPUT_VARIABLE GIT_COMMIT_HASH
+    OUTPUT_STRIP_TRAILING_WHITESPACE
+)
+
 set(VERSION_INFO_MAJOR_VERSION 0)
-<<<<<<< HEAD
-set(VERSION_INFO_API_COMPAT 0)
-set(VERSION_INFO_MINOR_VERSION 4)
-=======
 set(VERSION_INFO_API_COMPAT    0)
 set(VERSION_INFO_MINOR_VERSION 4.git-${GIT_BRANCH}-${GIT_COMMIT_HASH})
->>>>>>> df2d8a88
 set(VERSION ${VERSION_INFO_MAJOR_VERSION}.${VERSION_INFO_API_COMPAT}.${VERSION_INFO_MINOR_VERSION})
+
 
 
 ########################################################################
@@ -78,7 +92,6 @@
      else(ARCH_64BITS)
          set(ARCH_ "(32 bits)")
      endif(ARCH_64BITS)
-
      if(EXISTS "/etc/lsb-release")
          execute_process(COMMAND cat /etc/lsb-release
                          COMMAND grep DISTRIB_ID
